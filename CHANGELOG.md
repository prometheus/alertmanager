<<<<<<< HEAD
=======
## 0.21.0 / 2020-06-16

This release removes the HipChat integration as it is discontinued by Atlassian on June 30th 2020.

* [CHANGE] [HipChat] Remove HipChat integration as it is end-of-life. #2282
* [CHANGE] [amtool] Remove default assignment of environment variables. #2161
* [CHANGE] [PagerDuty] Enforce 512KB event size limit. #2225
* [ENHANCEMENT] [amtool] Add `cluster` command to show cluster and peer statuses. #2256
* [ENHANCEMENT] Add redirection from `/` to the routes prefix when it isn't empty. #2235
* [ENHANCEMENT] [Webhook] Add `max_alerts` option to limit the number of alerts included in the payload. #2274
* [ENHANCEMENT] Improve logs for API v2, notifications and clustering. #2177 #2188 #2260 #2261 #2273
* [BUGFIX] Fix child routes not inheriting their parent route's grouping when `group_by: [...]`. #2154
* [BUGFIX] [UI] Fix the receiver selector in the Alerts page when the receiver name contains regular expression metacharacters such as `+`. #2090
* [BUGFIX] Fix error message about start and end time validation. #2173
* [BUGFIX] Fix a potential race condition in dispatcher. #2208
* [BUGFIX] [API v2] Return an empty array of peers when the clustering is disabled. #2203
* [BUGFIX] Fix the registration of `alertmanager_dispatcher_aggregation_groups` and `alertmanager_dispatcher_alert_processing_duration_seconds` metrics. #2200
* [BUGFIX] Always retry notifications with back-off. #2290

## 0.20.0 / 2019-12-11

* [CHANGE] Check that at least one silence matcher matches a non-empty string. #2081
* [ENHANCEMENT] [pagerduty] Check that PagerDuty keys aren't empty. #2085
* [ENHANCEMENT] [template] Add the `stringSlice` function. #2101
* [ENHANCEMENT] Add `alertmanager_dispatcher_aggregation_groups` and `alertmanager_dispatcher_alert_processing_duration_seconds` metrics. #2113
* [ENHANCEMENT] Log unused receivers. #2114
* [ENHANCEMENT] Add `alertmanager_receivers` metric. #2114
* [ENHANCEMENT] Add `alertmanager_integrations` metric. #2117
* [ENHANCEMENT] [email] Add Message-Id Header to outgoing emails. #2057
* [BUGFIX] Don't garbage-collect alerts from the store. #2040
* [BUGFIX] [ui] Disable the grammarly plugin on all textareas. #2061
* [BUGFIX] [config] Forbid nil regexp matchers. #2083
* [BUGFIX] [ui] Fix Silences UI when several filters are applied. #2075

Contributors:

* @CharlesJUDITH
* @NotAFile
* @Pger-Y
* @TheMeier
* @johncming
* @n33pm
* @ntk148v
* @oddlittlebird
* @perlun
* @qoops-1
* @roidelapluie
* @simonpasquier
* @stephenreddek
* @sylr
* @vrischmann

>>>>>>> 41cd012c
## 0.19.0 / 2019-09-03

* [CHANGE] Reject invalid external URLs at startup. #1960
* [CHANGE] Add Fingerprint to template data. #1945
* [CHANGE] Check Smarthost validity at config loading. #1957
* [ENHANCEMENT] Improve error messages for email receiver. #1953
* [ENHANCEMENT] Log error messages from OpsGenie API. #1965
* [ENHANCEMENT] Add the ability to configure Slack markdown field. #1967
* [ENHANCEMENT] Log warning when repeat_interval > retention. #1993
* [ENHANCEMENT] Add `alertmanager_cluster_enabled` metric. #1973
* [ENHANCEMENT] [ui] Recreate silence with previous comment. #1927
* [BUGFIX] [ui] Fix /api/v2/alerts/groups endpoint with similar alert groups. #1964
* [BUGFIX] Allow slashes in receivers. #2011
* [BUGFIX] [ui] Fix expand/collapse button with identical alert groups. #2012

## 0.18.0 / 2019-07-08

* [CHANGE] Remove quantile labels from Summary metrics. #1921
* [CHANGE] [OpsGenie] Move from the deprecated `teams` field in the configuration to `responders`. #1863
* [CHANGE] [ui] Collapse alert groups on the initial view. #1876
* [CHANGE] [Wechat] Set the default API secret to blank. #1888
* [CHANGE/BUGFIX] [PagerDuty] Fix embedding of images, the `text` field in the configuration has been renamed to `href`. #1931
* [ENHANCEMENT] Use persistent HTTP clients. #1904
* [ENHANCEMENT] Add `alertmanager_cluster_alive_messages_total`, `alertmanager_cluster_peer_info` and `alertmanager_cluster_pings_seconds` metrics. #1941
* [ENHANCEMENT] [api] Add missing metrics for API v2. #1902
* [ENHANCEMENT] [Slack] Log error message on retry errors. #1655
* [ENHANCEMENT] [ui] Allow to create silences from the alerts filter bar. #1911
* [ENHANCEMENT] [ui] Enable auto resize the textarea fields. #1893
* [BUGFIX] [amtool] Use scheme, authentication and base path from the URL if present. #1892 #1940
* [BUGFIX] [amtool] Support filtering alerts by receiver. #1915
* [BUGFIX] [api] Fix /api/v2/alerts with multiple receivers. #1948
* [BUGFIX] [PagerDuty] Truncate description to 1024 chars for PagerDuty v1. #1922
* [BUGFIX] [ui] Add filtering based off of "active" query param. #1879


## 0.17.0 / 2019-05-02

This release includes changes to amtool which are not fully backwards
compatible with the previous amtool version (#1798) related to backup and
import of silences. If a backup of silences is created using a previous
version of amtool (v0.16.1 or earlier), it is possible that not all silences
can be correctly imported using a later version of amtool.

Additionally, the groups endpoint that was dropped from api v1 has been added
to api v2. The default for viewing alerts in the UI now consumes from this
endpoint and displays alerts grouped according to the groups defined in the
running configuration. Custom grouping is still supported.

This release has added two new flags that may need to be tweaked. For people
running with a lot of concurrent requests, consider increasing the value of
`--web.get-concurrency`. An increase in 503 errors indicates that the request
rate is exceeding the number of currently available workers. The other new
flag, --web.timeout, limits the time a request is allowed to run. The default
behavior is to not use a timeout.

* [CHANGE] Modify the self-inhibition prevention semantics (#1873)
* [CHANGE] Make api/v2/status.cluster.{name,peers} properties optional for Alertmanager with disabled clustering (#1728)
* [FEATURE] Add groups endpoint to v2 api (#1791)
* [FEATURE] Optional timeout for HTTP requests (#1743)
* [ENHANCEMENT] Set HTTP headers to prevent asset caching (#1817)
* [ENHANCEMENT] API returns current silenced/inhibited state of alerts (#1733)
* [ENHANCEMENT] Configurable concurrency limit for GET requests (#1743)
* [ENHANCEMENT] Pushover notifier: support HTML, URL title and custom sounds (#1634)
* [ENHANCEMENT] Support adding custom fields to VictorOps notifications (#1420)
* [ENHANCEMENT] Migrate amtool CLI to API v2 (#1798)
* [ENHANCEMENT][ui] Default alert list view grouped by configured alert groups (#1864)
* [ENHANCEMENT][ui] Remove superfluous inhibited/silenced text, show inhibited status (#1698, #1862)
* [ENHANCEMENT][ui] Silence preview now shows already-muted alerts (#1776)
* [ENHANCEMENT][ui] Sort silences from api/v2 similarly to api/v1 (#1786)
* [BUGFIX] Trim PagerDuty message summary to 1024 chars (#1701)
* [BUGFIX] Add fix for race causing alerts to be dropped (#1843)
* [BUGFIX][ui] Correctly construct filter query string for api (#1869)
* [BUGFIX][ui] Do not display GroupByAll and GroupBy in marshaled config (#1665)
* [BUGFIX][ui] Respect regex setting when creating silences (#1697)

## 0.16.2 / 2019-04-03

Updating to v0.16.2 is recommended for all users using the Slack, Pagerduty,
Hipchat, Wechat, VictorOps and Pushover notifier, as connection errors could
leak secrets embedded in the notifier's URL to stdout.

* [BUGFIX] Redact notifier URL from logs to not leak secrets embedded in the URL (#1822, #1825)
* [BUGFIX] Allow sending of unauthenticated SMTP requests when `smtp_auth_username` is not supplied (#1739)

## 0.16.1 / 2019-01-31

* [BUGFIX] Do not populate cluster info if clustering is disabled in API v2 (#1726)

## 0.16.0 / 2019-01-17

This release introduces a new API v2, fully generated via the OpenAPI project
[1]. At the same time with this release the previous API v1 is being
deprecated. API v1 will be removed with Alertmanager release v0.18.0.

* [CHANGE] Deprecate API v1
* [CHANGE] Remove `api/v1/alerts/groups` GET endpoint (#1508 & #1525)
* [CHANGE] Revert Alertmanager working directory changes in Docker image back to `/alertmanager` (#1435)
* [CHANGE] Using the recommended label syntax for maintainer in Dockerfile (#1533)
* [CHANGE] Change `alertmanager_notifications_total` to count attempted notifications, not only successful ones (#1578)
* [CHANGE] Run as nobody inside container (#1586)
* [CHANGE] Support `w` for weeks when creating silences, remove `y` for year (#1620)
* [FEATURE] Introduce OpenAPI generated API v2 (#1352)
* [FEATURE] Lookup parts in strings using regexp.MatchString in templates (#1452)
* [FEATURE] Support image/thumb url in attachment in Slack notifier (#1506)
* [FEATURE] Support custom TLS certificates for the email notifier (#1528)
* [FEATURE] Add support for images and links in the PagerDuty notification config (#1559)
* [FEATURE] Add support for grouping by all labels (#1588)
* [FEATURE] [amtool] Add timeout support to amtool commands (#1471)
* [FEATURE] [amtool] Added `config routes` tools for visualization and testing routes (#1511)
* [FEATURE] [amtool] Support adding alerts using amtool (#1461)
* [ENHANCEMENT] Add support for --log.format (#1658)
* [ENHANCEMENT] Add CORS support to API v2 (#1667)
* [ENHANCEMENT] Support HTML, URL title and custom sounds for Pushover (#1634)
* [ENHANCEMENT] Update Alert compact view (#1698)
* [ENHANCEMENT] Support adding custom fields to VictorOps notifications (#1420)
* [ENHANCEMENT] Add help link in UI to Alertmanager documentation (#1522)
* [ENHANCEMENT] Enforce HTTP or HTTPS URLs in Alertmanager config (#1567)
* [ENHANCEMENT] Make OpsGenie API Key a templated string (#1594)
* [ENHANCEMENT] Add name, value and SlackConfirmationField to action in Slack notifier (#1557)
* [ENHANCEMENT] Show more alert information on silence form and silence view pages (#1601)
* [ENHANCEMENT] Add cluster peers DNS refresh job (#1428)
* [BUGFIX] Fix unmarshaling of secret URLs in config (#1663)
* [BUGFIX] Do not write groupbyall and groupby when marshaling config (#1665)
* [BUGFIX] Make a copy of firing alerts with EndsAt=0 when flushing (#1686)
* [BUGFIX] Respect regex matchers when recreating silences in UI (#1697)
* [BUGFIX] Change DefaultGlobalConfig to a function in Alertmanager configuration (#1656)
* [BUGFIX] Fix email template typo in alert-warning style (#1421)
* [BUGFIX] Fix silence redirect on silence creation UI page (#1548)
* [BUGFIX] Add missing `callback_id` parameter in Slack notifier (#1592)
* [BUGFIX] Throw error if no auth mechanism matches in email notifier (#1608)
* [BUGFIX] Use quoted-printable transfer encoding for the email notifier (#1609)
* [BUGFIX] Do not merge expired gossip messages (#1631)
* [BUGFIX] Fix "PLAIN" auth during notification via smtp-over-tls on port 465 (#1591)
* [BUGFIX] [amtool] Support for assuming first label is alertname in silence add and query (#1693)
* [BUGFIX] [amtool] Support assuming first label is alertname in alert query with matchers (#1575)
* [BUGFIX] [amtool] Fix config path check in amtool (#1538)
* [BUGFIX] [amtool] Fix rfc3339 example texts (#1526)
* [BUGFIX] [amtool] Fixed issue with loading path of a default configs (#1529)

[1] https://github.com/prometheus/alertmanager#api

## 0.15.3 / 2018-11-09

* [BUGFIX] Fix alert merging supporting both empty and set EndsAt property for firing alerts send by Prometheus (#1611)

## 0.15.2 / 2018-08-14

* [ENHANCEMENT] [amtool] Add support for stdin to check-config (#1431)
* [ENHANCEMENT] Log PagerDuty v1 response on BadRequest (#1481)
* [BUGFIX] Correctly encode query strings in notifiers (#1516)
* [BUGFIX] Add cache control headers to the API responses to avoid IE caching (#1500)
* [BUGFIX] Avoid listener blocking on unsubscribe (#1482)
* [BUGFIX] Fix a bunch of unhandled errors (#1501)
* [BUGFIX] Update PagerDuty API V2 to send full details on resolve (#1483)
* [BUGFIX] Validate URLs at config load time (#1468)
* [BUGFIX] Fix Settle() interval (#1478)
* [BUGFIX] Fix email to be green if only none firing (#1475)
* [BUGFIX] Handle errors in notify (#1474)
* [BUGFIX] Fix templating of hipchat room id (#1463)

## 0.15.1 / 2018-07-10

* [BUGFIX] Fix email template typo in alert-warning style (#1421)
* [BUGFIX] Fix regression in Pager Duty config (#1455)
* [BUGFIX] Catch templating errors in Wechat Notify (#1436)
* [BUGFIX] Fail when no private address can be found for cluster (#1437)
* [BUGFIX] Make sure we don't miss the first pushPull when joining cluster (#1456)
* [BUGFIX] Fix concurrent read and write group error in dispatch (#1447)

## 0.15.0 / 2018-06-22

* [CHANGE] [amtool] Update silence add and update flags (#1298)
* [CHANGE] Replace deprecated InstrumentHandler() (#1302)
* [CHANGE] Validate Slack field config and only allow the necessary input (#1334)
* [CHANGE] Remove legacy alert ingest endpoint (#1362)
* [CHANGE] Move to memberlist as underlying gossip protocol including cluster flag changes from --mesh.xxx to --cluster.xxx (#1232)
* [CHANGE] Move Alertmanager working directory in Docker image to /etc/alertmanager (#1313)
* [BUGFIX/CHANGE] The default group by is no labels. (#1287)
* [FEATURE] [amtool] Filter alerts by receiver (#1402)
* [FEATURE] Wait for mesh to settle before sending alerts (#1209)
* [FEATURE] [amtool] Support basic auth in alertmanager url (#1279)
* [FEATURE] Make HTTP clients used for integrations configurable
* [ENHANCEMENT] Support receiving alerts with end time and zero start time
* [ENHANCEMENT] Sort dispatched alerts by job+instance (#1234)
* [ENHANCEMENT] Support alert query filters `active` and `unprocessed` (#1366)
* [ENHANCEMENT] [amtool] Expose alert query flags --active and --unprocessed (#1370)
* [ENHANCEMENT] Add Slack actions to notifications (#1355)
* [BUGFIX] Register nflog snapShotSize metric
* [BUGFIX] Sort alerts in correct order before flushing to notifiers (#1349)
* [BUGFIX] Don't reset initial wait timer if flush is in-progress (#1301)
* [BUGFIX] Fix resolved alerts still inhibiting (#1331)
* [BUGFIX] Template wechat config fields (#1356)
* [BUGFIX] Notify resolved alerts properly (#1408)
* [BUGFIX] Fix parsing for label values with commas (#1395)
* [BUGFIX] Hide sensitive Wechat configuration (#1253)
* [BUGFIX] Prepopulate matchers when recreating a silence (#1270)
* [BUGFIX] Fix wechat panic (#1293)
* [BUGFIX] Allow empty matchers in silences/filtering (#1289)
* [BUGFIX] Properly configure HTTP client for Wechat integration

## 0.14.0 / 2018-02-12

* [ENHANCEMENT] [amtool] Silence update support dwy suffixes to expire flag (#1197)
* [ENHANCEMENT] Allow templating PagerDuty receiver severity (#1214)
* [ENHANCEMENT] Include receiver name in failed notifications log messages (#1207)
* [ENHANCEMENT] Allow global opsgenie api key (#1208)
* [ENHANCEMENT] Add mesh metrics (#1225)
* [ENHANCEMENT] Add Class field to PagerDuty; add templating to PagerDuty-CEF fields (#1231)
* [BUGFIX] Don't notify of resolved alerts if none were reported firing (#1198)
* [BUGFIX] Notify only when new firing alerts are added (#1205)
* [BUGFIX] [mesh] Fix pending connections never set to established (#1204)
* [BUGFIX] Allow OpsGenie notifier to have empty team fields (#1224)
* [BUGFIX] Don't count alerts with EndTime in the future as resolved (#1233)
* [BUGFIX] Speed up re-rendering of Silence UI (#1235)
* [BUGFIX] Forbid 0 value for group_interval and repeat_interval (#1230)
* [BUGFIX] Fix WeChat agentid issue (#1229)

## 0.13.0 / 2018-01-12

* [CHANGE] Switch cmd/alertmanager to kingpin (#974)
* [CHANGE] [amtool] Switch amtool to kingpin (#976)
* [CHANGE] [amtool] silence query: --expired flag only shows expired silences (#1190)
* [CHANGE] Return config reload result from reload endpoint (#1180)
* [FEATURE] UI silence form is populated from location bar (#1148)
* [FEATURE] Add /-/healthy endpoint (#1159)
* [ENHANCEMENT] Instrument and log snapshot sizes on maintenance (#1155)
* [ENHANCEMENT] Make alertGC interval configurable (#1151)
* [ENHANCEMENT] Display mesh connections in the Status page (#1164)
* [BUGFIX] Template service keys for pagerduty notifier (#1182)
* [BUGFIX] Fix expire buttons on the silences page (#1171)
* [BUGFIX] Fix JavaScript error in MSIE due to endswith() usage (#1172)
* [BUGFIX] Correctly format UI error output (#1167)

## 0.12.0 / 2017-12-15

* [FEATURE] package amtool in docker container (#1127)
* [FEATURE] Add notify support for Chinese User wechat (#1059)
* [FEATURE] [amtool] Add a new `silence import` command (#1082)
* [FEATURE] [amtool] Add new command to update silence (#1123)
* [FEATURE] [amtool] Add ability to query for silences that will expire soon (#1120)
* [ENHANCEMENT] Template source field in PagerDuty alert payload (#1117)
* [ENHANCEMENT] Add footer field for slack messages (#1141)
* [ENHANCEMENT] Add Slack additional "fields" to notifications (#1135)
* [ENHANCEMENT] Adding check for webhook's URL formatting (#1129)
* [ENHANCEMENT] Let the browser remember the creator of a silence (#1112)
* [BUGFIX] Fix race in stopping inhibitor (#1118)
* [BUGFIX] Fix browser UI when entering negative duration (#1132)

## 0.11.0 / 2017-11-16

* [CHANGE] Make silence negative filtering consistent with alert filtering (#1095)
* [CHANGE] Change HipChat and OpsGenie api config names (#1087)
* [ENHANCEMENT] amtool: Allow 'd', 'w', 'y' time suffixes when creating silence (#1091)
* [ENHANCEMENT] Support OpsGenie Priority field (#1094)
* [BUGFIX] Fix UI when no silences are present (#1090)
* [BUGFIX] Fix OpsGenie Teams field (#1101)
* [BUGFIX] Fix OpsGenie Tags field (#1108)

## 0.10.0 / 2017-11-09

* [CHANGE] Prevent inhibiting alerts in the source of the inhibition (#1017)
* [ENHANCEMENT] Improve amtool check-config use and description text (#1016)
* [ENHANCEMENT] Add metrics about current silences and alerts (#998)
* [ENHANCEMENT] Sorted silences based on current status (#1015)
* [ENHANCEMENT] Add metric of alertmanager position in mesh (#1024)
* [ENHANCEMENT] Initialise notifications_total and notifications_failed_total (#1011)
* [ENHANCEMENT] Allow selectable matchers on silence view (#1030)
* [ENHANCEMENT] Allow template in victorops message_type field (#1038)
* [ENHANCEMENT] Optionally hide inhibited alerts in API response (#1039)
* [ENHANCEMENT] Toggle silenced and inhibited alerts in UI (#1049)
* [ENHANCEMENT] Fix pushover limits (title, message, url) (#1055)
* [ENHANCEMENT] Add limit to OpsGenie message (#1045)
* [ENHANCEMENT] Upgrade OpsGenie notifier to v2 API. (#1061)
* [ENHANCEMENT] Allow template in victorops routing_key field (#1083)
* [ENHANCEMENT] Add support for PagerDuty API v2 (#1054)
* [BUGFIX] Fix inhibit race (#1032)
* [BUGFIX] Fix segfault on amtool (#1031)
* [BUGFIX] Remove .WasInhibited and .WasSilenced fields of Alert type (#1026)
* [BUGFIX] nflog: Fix Log() crash when gossip is nil (#1064)
* [BUGFIX] Fix notifications for flapping alerts (#1071)
* [BUGFIX] Fix shutdown crash with nil mesh router (#1077)
* [BUGFIX] Fix negative matchers filtering (#1077)

## 0.9.1 / 2017-09-29
* [BUGFIX] Fix -web.external-url regression in ui (#1008)
* [BUGFIX] Fix multipart email implementation (#1009)

## 0.9.0 / 2017-09-28
* [ENHANCEMENT] Add current time to webhook message (#909)
* [ENHANCEMENT] Add link_names to slack notifier (#912)
* [ENHANCEMENT] Make ui labels selectable/highlightable (#932)
* [ENHANCEMENT] Make links in ui annotations selectable (#946)
* [ENHANCEMENT] Expose the alert's "fingerprint" (unique identifier) through API (#786)
* [ENHANCEMENT] Add README information for amtool (#939)
* [ENHANCEMENT] Use user-set logging option consistently throughout alertmanager (#968)
* [ENHANCEMENT] Sort alerts returned from API by their fingerprint (#969)
* [ENHANCEMENT] Add edit/delete silence buttons on silence page view (#970)
* [ENHANCEMENT] Add check-config subcommand to amtool (#978)
* [ENHANCEMENT] Add email notification text content support (#934)
* [ENHANCEMENT] Support passing binary name to make build target (#990)
* [ENHANCEMENT] Show total no. of silenced alerts in preview (#994)
* [ENHANCEMENT] Added confirmation dialog when expiring silences (#993)
* [BUGFIX] Fix crash when no mesh router is configured (#919)
* [BUGFIX] Render status page without mesh (#920)
* [BUGFIX] Exit amtool subcommands with non-zero error code (#938)
* [BUGFIX] Change mktemp invocation in makefile to work for macOS (#971)
* [BUGFIX] Add a mutex to silences.go:gossipData (#984)
* [BUGFIX] silences: avoid deadlock (#995)
* [BUGFIX] Ignore expired silences OnGossip (#999)

## 0.8.0 / 2017-07-20

* [FEATURE] Add ability to filter alerts by receiver in the UI (#890)
* [FEATURE] Add User-Agent for webhook requests (#893)
* [ENHANCEMENT] Add possibility to have a global victorops api_key (#897)
* [ENHANCEMENT] Add EntityDisplayName and improve StateMessage for Victorops
  (#769)
* [ENHANCEMENT] Omit empty config fields and show regex upon re-marshaling to
  elide secrets (#864)
* [ENHANCEMENT] Parse API error messages in UI (#866)
* [ENHANCEMENT] Enable sending mail via smtp port 465 (#704)
* [BUGFIX] Prevent duplicate notifications by sorting matchers (#882)
* [BUGFIX] Remove timeout for UI requests (#890)
* [BUGFIX] Update config file location of CLI in flag usage text (#895)

## 0.7.1 / 2017-06-09

* [BUGFIX] Fix filtering by label on Alert list and Silence list page

## 0.7.0 / 2017-06-08

* [CHANGE] Rewrite UI from scratch improving UX
* [CHANGE] Rename `config` to `configYAML` on `api/v1/status`
* [FEATURE] Add ability to update a silence on `api/v1/silences` POST endpoint (See #765)
* [FEATURE] Return alert status on `api/v1/alerts` GET endpoint
* [FEATURE] Serve silence state on `api/v1/silences` GET endpoint
* [FEATURE] Add ability to specify a route prefix
* [FEATURE] Add option to disable AM listening on mesh port
* [ENHANCEMENT] Add ability to specify `filter` string and `silenced` flag on `api/v1/alerts` GET endpoint
* [ENHANCEMENT] Update `cache-control` to prevent caching for web assets in general.
* [ENHANCEMENT] Serve web assets by alertmanager instead of external CDN (See #846)
* [ENHANCEMENT] Elide secrets in alertmanager config (See #840)
* [ENHANCEMENT] AMTool: Move config file to a more consistent location (See #843)
* [BUGFIX] Enable builds for Solaris/Illumos
* [BUGFIX] Load web assets based on url path (See #323)

## 0.6.2 / 2017-05-09

* [BUGFIX] Correctly link to silences from alert again
* [BUGFIX] Correctly hide silenced/show active alerts in UI again
* [BUGFIX] Fix regression of alerts not being displayed until first processing
* [BUGFIX] Fix internal usage of wrong lock for silence markers
* [BUGFIX] Adapt amtool's API parsing to recent API changes
* [BUGFIX] Correctly marshal regexes in config JSON response
* [CHANGE] Anchor silence regex matchers to be consistent with Prometheus
* [ENHANCEMENT] Error if root route is using `continue` keyword

## 0.6.1 / 2017-04-28

* [BUGFIX] Fix incorrectly serialized hash for notification providers.
* [ENHANCEMENT] Add processing status field to alerts.
* [FEATURE] Add config hash metric.

## 0.6.0 / 2017-04-25

* [BUGFIX] Add `groupKey` to `alerts/groups` endpoint https://github.com/prometheus/alertmanager/pull/576
* [BUGFIX] Only notify on firing alerts https://github.com/prometheus/alertmanager/pull/595
* [BUGFIX] Correctly marshal regex's in config for routing tree https://github.com/prometheus/alertmanager/pull/602
* [BUGFIX] Prevent panic when failing to load config https://github.com/prometheus/alertmanager/pull/607
* [BUGFIX] Prevent panic when alertmanager is started with an empty `-mesh.peer` https://github.com/prometheus/alertmanager/pull/726
* [CHANGE] Rename VictorOps config variables https://github.com/prometheus/alertmanager/pull/667
* [CHANGE] No longer generate releases for openbsd/arm https://github.com/prometheus/alertmanager/pull/732
* [ENHANCEMENT] Add `DELETE` as accepted CORS method https://github.com/prometheus/alertmanager/commit/0ecc59076ca6b4cbb63252fa7720a3d89d1c81d3
* [ENHANCEMENT] Switch to using `gogoproto` for protobuf https://github.com/prometheus/alertmanager/pull/715
* [ENHANCEMENT] Include notifier type in logs and errors https://github.com/prometheus/alertmanager/pull/702
* [FEATURE] Expose mesh peers on status page https://github.com/prometheus/alertmanager/pull/644
* [FEATURE] Add `reReplaceAll` template function https://github.com/prometheus/alertmanager/pull/639
* [FEATURE] Allow label-based filtering alerts/silences through API https://github.com/prometheus/alertmanager/pull/633
* [FEATURE] Add commandline tool for interacting with alertmanager https://github.com/prometheus/alertmanager/pull/636

## 0.5.1 / 2016-11-24

* [BUGFIX] Fix crash caused by race condition in silencing
* [ENHANCEMENT] Improve logging of API errors
* [ENHANCEMENT] Add metrics for the notification log

## 0.5.0 / 2016-11-01

This release requires a storage wipe. It contains fundamental internal
changes that came with implementing the high availability mode.

* [FEATURE] Alertmanager clustering for high availability
* [FEATURE] Garbage collection of old silences and notification logs
* [CHANGE] New storage format
* [CHANGE] Stricter silence semantics for consistent historical view

## 0.4.2 / 2016-09-02

* [BUGFIX] Fix broken regex checkbox in silence form
* [BUGFIX] Simplify inconsistent silence update behavior

## 0.4.1 / 2016-08-31

* [BUGFIX] Wait for silence query to finish instead of showing error
* [BUGFIX] Fix sorting of silences
* [BUGFIX] Provide visual feedback after creating a silence
* [BUGFIX] Fix styling of silences
* [ENHANCEMENT] Provide cleaner API silence interface

## 0.4.0 / 2016-08-23

* [FEATURE] Silences are now paginated in the web ui
* [CHANGE] Failure to start on unparsed flags

## 0.3.0 / 2016-07-07

* [CHANGE] Alerts are purely in memory and no longer persistent across restarts
* [FEATURE] Add SMTP LOGIN authentication mechanism

## 0.2.1 / 2016-06-23

* [ENHANCEMENT] Allow inheritance of route receiver
* [ENHANCEMENT] Add silence cache to silence provider
* [BUGFIX] Fix HipChat room number in integration URL

## 0.2.0 / 2016-06-17

This release uses a new storage backend based on BoltDB. You have to backup
and wipe your former storage path to run it.

* [CHANGE] Use BoltDB as data store.
* [CHANGE] Move SMTP authentication to configuration file
* [FEATURE] add /-/reload HTTP endpoint
* [FEATURE] Filter silenced alerts in web UI
* [ENHANCEMENT] reduce inhibition computation complexity
* [ENHANCEMENT] Add support for teams and tags in OpsGenie integration
* [BUGFIX] Handle OpsGenie responses correctly
* [BUGFIX] Fix Pushover queue length issue
* [BUGFIX] STARTTLS before querying auth mechanism in email integration

## 0.1.1 / 2016-03-15
* [BUGFIX] Fix global database lock issue
* [ENHANCEMENT] Improve SQLite alerts index
* [ENHANCEMENT] Enable debug endpoint

## 0.1.0 / 2016-02-23
This version is a full rewrite of the Alertmanager with a very different
feature set. Thus, there is no meaningful changelog.

Changes with respect to 0.1.0-beta2:
* [CHANGE] Expose same data structure to templates and webhook
* [ENHANCEMENT] Show generator URL in default templates and web UI
* [ENHANCEMENT] Support for Slack icon_emoji field
* [ENHANCEMENT] Expose incident key to templates and webhook data
* [ENHANCEMENT] Allow markdown in Slack 'text' field
* [BUGFIX] Fixed database locking issue

## 0.1.0-beta2 / 2016-02-03
* [BUGFIX] Properly set timeout for incoming alerts with fixed start time
* [ENHANCEMENT] Send source field in OpsGenie integration
* [ENHANCEMENT] Improved routing configuration validation
* [FEATURE] Basic instrumentation added

## 0.1.0-beta1 / 2016-01-08
* [BUGFIX] Send full alert group state on each update. Fixes erroneous resolved notifications.
* [FEATURE] HipChat integration
* [CHANGE] Slack integration no longer sends resolved notifications by default

## 0.1.0-beta0 / 2015-12-23
This version is a full rewrite of the Alertmanager with a very different
feature set. Thus, there is no meaningful changelog.

## 0.0.4 / 2015-09-09
* [BUGFIX] Fix version info string in startup message.
* [BUGFIX] Fix Pushover notifications by setting the right priority level, as
  well as required retry and expiry intervals.
* [FEATURE] Make it possible to link to individual alerts in the UI.
* [FEATURE] Rearrange alert columns in UI and allow expanding more alert details.
* [FEATURE] Add Amazon SNS notifications.
* [FEATURE] Add OpsGenie Webhook notifications.
* [FEATURE] Add `-web.external-url` flag to control the externally visible
  Alertmanager URL.
* [FEATURE] Add runbook and alertmanager URLs to PagerDuty and email notifications.
* [FEATURE] Add a GET API to /api/alerts which pulls JSON formatted
  AlertAggregates.
* [ENHANCEMENT] Sort alerts consistently in web UI.
* [ENHANCEMENT] Suggest to use email address as silence creator.
* [ENHANCEMENT] Make Slack timeout configurable.
* [ENHANCEMENT] Add channel name to error logging about Slack notifications.
* [ENHANCEMENT] Refactoring and tests for Flowdock notifications.
* [ENHANCEMENT] New Dockerfile using alpine-golang-make-onbuild base image.
* [CLEANUP] Add Docker instructions and other cleanups in README.md.
* [CLEANUP] Update Makefile.COMMON from prometheus/utils.

## 0.0.3 / 2015-06-10
* [BUGFIX] Fix email template body writer being called with parameters in wrong order.

## 0.0.2 / 2015-06-09

* [BUGFIX] Fixed silences.json permissions in Docker image.
* [CHANGE] Changed case of API JSON properties to initial lower letter.
* [CHANGE] Migrated logging to use http://github.com/prometheus/log.
* [FEATURE] Flowdock notification support.
* [FEATURE] Slack notification support.
* [FEATURE] Generic webhook notification support.
* [FEATURE] Support for "@"-mentions in HipChat notifications.
* [FEATURE] Path prefix option to support reverse proxies.
* [ENHANCEMENT] Improved web redirection and 404 behavior.
* [CLEANUP] Updated compiled web assets from source.
* [CLEANUP] Updated fsnotify package to its new source location.
* [CLEANUP] Updates to README.md and AUTHORS.md.
* [CLEANUP] Various smaller cleanups and improvements.<|MERGE_RESOLUTION|>--- conflicted
+++ resolved
@@ -1,58 +1,3 @@
-<<<<<<< HEAD
-=======
-## 0.21.0 / 2020-06-16
-
-This release removes the HipChat integration as it is discontinued by Atlassian on June 30th 2020.
-
-* [CHANGE] [HipChat] Remove HipChat integration as it is end-of-life. #2282
-* [CHANGE] [amtool] Remove default assignment of environment variables. #2161
-* [CHANGE] [PagerDuty] Enforce 512KB event size limit. #2225
-* [ENHANCEMENT] [amtool] Add `cluster` command to show cluster and peer statuses. #2256
-* [ENHANCEMENT] Add redirection from `/` to the routes prefix when it isn't empty. #2235
-* [ENHANCEMENT] [Webhook] Add `max_alerts` option to limit the number of alerts included in the payload. #2274
-* [ENHANCEMENT] Improve logs for API v2, notifications and clustering. #2177 #2188 #2260 #2261 #2273
-* [BUGFIX] Fix child routes not inheriting their parent route's grouping when `group_by: [...]`. #2154
-* [BUGFIX] [UI] Fix the receiver selector in the Alerts page when the receiver name contains regular expression metacharacters such as `+`. #2090
-* [BUGFIX] Fix error message about start and end time validation. #2173
-* [BUGFIX] Fix a potential race condition in dispatcher. #2208
-* [BUGFIX] [API v2] Return an empty array of peers when the clustering is disabled. #2203
-* [BUGFIX] Fix the registration of `alertmanager_dispatcher_aggregation_groups` and `alertmanager_dispatcher_alert_processing_duration_seconds` metrics. #2200
-* [BUGFIX] Always retry notifications with back-off. #2290
-
-## 0.20.0 / 2019-12-11
-
-* [CHANGE] Check that at least one silence matcher matches a non-empty string. #2081
-* [ENHANCEMENT] [pagerduty] Check that PagerDuty keys aren't empty. #2085
-* [ENHANCEMENT] [template] Add the `stringSlice` function. #2101
-* [ENHANCEMENT] Add `alertmanager_dispatcher_aggregation_groups` and `alertmanager_dispatcher_alert_processing_duration_seconds` metrics. #2113
-* [ENHANCEMENT] Log unused receivers. #2114
-* [ENHANCEMENT] Add `alertmanager_receivers` metric. #2114
-* [ENHANCEMENT] Add `alertmanager_integrations` metric. #2117
-* [ENHANCEMENT] [email] Add Message-Id Header to outgoing emails. #2057
-* [BUGFIX] Don't garbage-collect alerts from the store. #2040
-* [BUGFIX] [ui] Disable the grammarly plugin on all textareas. #2061
-* [BUGFIX] [config] Forbid nil regexp matchers. #2083
-* [BUGFIX] [ui] Fix Silences UI when several filters are applied. #2075
-
-Contributors:
-
-* @CharlesJUDITH
-* @NotAFile
-* @Pger-Y
-* @TheMeier
-* @johncming
-* @n33pm
-* @ntk148v
-* @oddlittlebird
-* @perlun
-* @qoops-1
-* @roidelapluie
-* @simonpasquier
-* @stephenreddek
-* @sylr
-* @vrischmann
-
->>>>>>> 41cd012c
 ## 0.19.0 / 2019-09-03
 
 * [CHANGE] Reject invalid external URLs at startup. #1960
