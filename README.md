# Alertmanager [![Build Status](https://travis-ci.org/prometheus/alertmanager.svg)][travis]

[![CircleCI](https://circleci.com/gh/prometheus/alertmanager/tree/master.svg?style=shield)][circleci]
[![Docker Repository on Quay](https://quay.io/repository/prometheus/alertmanager/status)][quay]
[![Docker Pulls](https://img.shields.io/docker/pulls/prom/alertmanager.svg?maxAge=604800)][hub]

The Alertmanager handles alerts sent by client applications such as the Prometheus server. It takes care of deduplicating, grouping, and routing them to the correct receiver integrations such as email, PagerDuty, or OpsGenie. It also takes care of silencing and inhibition of alerts.

* [Documentation](http://prometheus.io/docs/alerting/alertmanager/)


## Install

There are various ways of installing Alertmanager.

### Precompiled binaries

Precompiled binaries for released versions are available in the
[*download* section](https://prometheus.io/download/)
on [prometheus.io](https://prometheus.io). Using the latest production release binary
is the recommended way of installing Alertmanager.

### Docker images

Docker images are available on [Quay.io](https://quay.io/repository/prometheus/alertmanager).

### Compiling the binary

You can either `go get` it:

```
$ GO15VENDOREXPERIMENT=1 go get github.com/prometheus/alertmanager/cmd/...
# cd $GOPATH/src/github.com/prometheus/alertmanager
$ alertmanager -config.file=<your_file>
```

Or checkout the source code and build manually:

```
$ mkdir -p $GOPATH/src/github.com/prometheus
$ cd $GOPATH/src/github.com/prometheus
$ git clone https://github.com/prometheus/alertmanager.git
$ cd alertmanager
$ make build
$ ./alertmanager -config.file=<your_file>
```

## Example

This is an example configuration that should cover most relevant aspects of the new YAML configuration format. The full documentation of the configuration can be found [here](https://prometheus.io/docs/alerting/configuration/).

```yaml
global:
  # The smarthost and SMTP sender used for mail notifications.
  smtp_smarthost: 'localhost:25'
  smtp_from: 'alertmanager@example.org'

# The root route on which each incoming alert enters.
route:
  # The root route must not have any matchers as it is the entry point for
  # all alerts. It needs to have a receiver configured so alerts that do not
  # match any of the sub-routes are sent to someone.
  receiver: 'team-X-mails'

  # The labels by which incoming alerts are grouped together. For example,
  # multiple alerts coming in for cluster=A and alertname=LatencyHigh would
  # be batched into a single group.
  group_by: ['alertname', 'cluster']

  # When a new group of alerts is created by an incoming alert, wait at
  # least 'group_wait' to send the initial notification.
  # This way ensures that you get multiple alerts for the same group that start
  # firing shortly after another are batched together on the first
  # notification.
  group_wait: 30s

  # When the first notification was sent, wait 'group_interval' to send a batch
  # of new alerts that started firing for that group.
  group_interval: 5m

  # If an alert has successfully been sent, wait 'repeat_interval' to
  # resend them.
  repeat_interval: 3h

  # All the above attributes are inherited by all child routes and can
  # overwritten on each.

  # The child route trees.
  routes:
  # This routes performs a regular expression match on alert labels to
  # catch alerts that are related to a list of services.
  - match_re:
      service: ^(foo1|foo2|baz)$
    receiver: team-X-mails

    # The service has a sub-route for critical alerts, any alerts
    # that do not match, i.e. severity != critical, fall-back to the
    # parent node and are sent to 'team-X-mails'
    routes:
    - match:
        severity: critical
      receiver: team-X-pager

  - match:
      service: files
    receiver: team-Y-mails

    routes:
    - match:
        severity: critical
      receiver: team-Y-pager

  # This route handles all alerts coming from a database service. If there's
  # no team to handle it, it defaults to the DB team.
  - match:
      service: database

    receiver: team-DB-pager
    # Also group alerts by affected database.
    group_by: [alertname, cluster, database]

    routes:
    - match:
        owner: team-X
      receiver: team-X-pager

    - match:
        owner: team-Y
      receiver: team-Y-pager


# Inhibition rules allow to mute a set of alerts given that another alert is
# firing.
# We use this to mute any warning-level notifications if the same alert is
# already critical.
inhibit_rules:
- source_match:
    severity: 'critical'
  target_match:
    severity: 'warning'
  # Apply inhibition if the alertname is the same.
  equal: ['alertname']


receivers:
- name: 'team-X-mails'
  email_configs:
  - to: 'team-X+alerts@example.org'

- name: 'team-X-pager'
  email_configs:
  - to: 'team-X+alerts-critical@example.org'
  pagerduty_configs:
  - service_key: <team-X-key>

- name: 'team-Y-mails'
  email_configs:
  - to: 'team-Y+alerts@example.org'

- name: 'team-Y-pager'
  pagerduty_configs:
  - service_key: <team-Y-key>

- name: 'team-DB-pager'
  pagerduty_configs:
  - service_key: <team-DB-key>
```

## High Availability

> Warning: High Availablility is under active development

To create a highly available cluster of the Alertmanager the instances need to
be configured to communicate with each other. This is configured using the
`-mesh.*` flags.

- `-mesh.peer-id` string: mesh peer ID (default "&lt;hardware-mac-address&gt;")
- `-mesh.listen-address` string: mesh listen address (default "0.0.0.0:6783")
- `-mesh.nickname` string: mesh peer nickname (default "&lt;machine-hostname&gt;")
- `-mesh.peer` value: initial peers (repeat flag for each additional peer)

The `mesh.peer-id` flag is used as a unique ID among the peers. It defaults to
the MAC address, therefore the default value should typically be a good option.

The same applies to the default of the `mesh.nickname` flag, as it defaults to
the hostname.

The chosen port in the `mesh.listen-address` flag is the port that needs to be
specified in the `mesh.peer` flag of the other peers.

To start a cluster of three peers on your local machine use `goreman` and the
Procfile within this repository.

	goreman start

To point your prometheus instance to multiple Alertmanagers use the
`-alertmanager.url` parameter. It allows passing in a comma separated list.
Start your prometheus like this, for example:

	./prometheus -config.file=prometheus.yml -alertmanager.url http://localhost:9095,http://localhost:9094,http://localhost:9093

> Note: make sure to have a valid `prometheus.yml` in your current directory

<<<<<<< HEAD
## Contributing to the Front-End

Refer to [ui/app/CONTRIBUTING.md](https://github.com/prometheus/alertmanager/blob/master/ui/app/CONTRIBUTING.md).
=======
> Important: Do not load balance traffic between Prometheus and its Alertmanagers, but instead point Prometheus to a list of all Alertmanagers. The Alertmanager implementation expects all alerts to be sent to all Alertmanagers to ensure high availability.
>>>>>>> 5f2ac0e2

## Architecture

![](https://raw.githubusercontent.com/prometheus/alertmanager/4e6695682acd2580773a904e4aa2e3b927ee27b7/doc/arch.jpg)


[travis]: https://travis-ci.org/prometheus/alertmanager
[hub]: https://hub.docker.com/r/prom/alertmanager/
[circleci]: https://circleci.com/gh/prometheus/alertmanager
[quay]: https://quay.io/repository/prometheus/alertmanager<|MERGE_RESOLUTION|>--- conflicted
+++ resolved
@@ -201,13 +201,11 @@
 
 > Note: make sure to have a valid `prometheus.yml` in your current directory
 
-<<<<<<< HEAD
+> Important: Do not load balance traffic between Prometheus and its Alertmanagers, but instead point Prometheus to a list of all Alertmanagers. The Alertmanager implementation expects all alerts to be sent to all Alertmanagers to ensure high availability.
+
 ## Contributing to the Front-End
 
-Refer to [ui/app/CONTRIBUTING.md](https://github.com/prometheus/alertmanager/blob/master/ui/app/CONTRIBUTING.md).
-=======
-> Important: Do not load balance traffic between Prometheus and its Alertmanagers, but instead point Prometheus to a list of all Alertmanagers. The Alertmanager implementation expects all alerts to be sent to all Alertmanagers to ensure high availability.
->>>>>>> 5f2ac0e2
+Refer to [ui/app/CONTRIBUTING.md](ui/app/CONTRIBUTING.md).
 
 ## Architecture
 
