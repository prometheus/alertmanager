--- conflicted
+++ resolved
@@ -28,13 +28,8 @@
 }
 
 // NewAlerts returns an *Alerts struct for the given API version.
-<<<<<<< HEAD
-// Since v1 was deprecated in 0.28, v2 is now hardcoded.
+// Since v1 was deprecated in 0.27, v2 is now hardcoded.
 func NewAlerts(r prometheus.Registerer, l log.Logger) *Alerts {
-=======
-// Since v1 was deprecated in 0.27, v2 is now hardcoded.
-func NewAlerts(r prometheus.Registerer) *Alerts {
->>>>>>> 9ff3b213
 	numReceivedAlerts := prometheus.NewCounterVec(prometheus.CounterOpts{
 		Name:        "alertmanager_alerts_received_total",
 		Help:        "The total number of received alerts.",
