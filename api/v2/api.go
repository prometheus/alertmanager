// Copyright 2018 Prometheus Team
// Licensed under the Apache License, Version 2.0 (the "License");
// you may not use this file except in compliance with the License.
// You may obtain a copy of the License at
//
// http://www.apache.org/licenses/LICENSE-2.0
//
// Unless required by applicable law or agreed to in writing, software
// distributed under the License is distributed on an "AS IS" BASIS,
// WITHOUT WARRANTIES OR CONDITIONS OF ANY KIND, either express or implied.
// See the License for the specific language governing permissions and
// limitations under the License.

package v2

import (
	"fmt"
	"net/http"
	"regexp"
	"sort"
	"sync"
	"time"

	"github.com/go-kit/kit/log"
	"github.com/go-kit/kit/log/level"
	"github.com/go-openapi/loads"
	"github.com/go-openapi/runtime/middleware"
	"github.com/go-openapi/strfmt"
	prometheus_model "github.com/prometheus/common/model"
	"github.com/prometheus/common/version"
	"github.com/prometheus/prometheus/pkg/labels"
	"github.com/rs/cors"

	open_api_models "github.com/prometheus/alertmanager/api/v2/models"
	"github.com/prometheus/alertmanager/api/v2/restapi"
	"github.com/prometheus/alertmanager/api/v2/restapi/operations"
	alert_ops "github.com/prometheus/alertmanager/api/v2/restapi/operations/alert"
	alertgroup_ops "github.com/prometheus/alertmanager/api/v2/restapi/operations/alertgroup"
	general_ops "github.com/prometheus/alertmanager/api/v2/restapi/operations/general"
	receiver_ops "github.com/prometheus/alertmanager/api/v2/restapi/operations/receiver"
	silence_ops "github.com/prometheus/alertmanager/api/v2/restapi/operations/silence"
	"github.com/prometheus/alertmanager/cluster"
	"github.com/prometheus/alertmanager/config"
	"github.com/prometheus/alertmanager/dispatch"
	"github.com/prometheus/alertmanager/pkg/parse"
	"github.com/prometheus/alertmanager/provider"
	"github.com/prometheus/alertmanager/silence"
	"github.com/prometheus/alertmanager/silence/silencepb"
	"github.com/prometheus/alertmanager/types"
)

// API represents an Alertmanager API v2
type API struct {
	peer           *cluster.Peer
	silences       *silence.Silences
	alerts         provider.Alerts
	alertGroups    groupsFn
	getAlertStatus getAlertStatusFn
	uptime         time.Time

	// mtx protects alertmanagerConfig, setAlertStatus and route.
	mtx sync.RWMutex
	// resolveTimeout represents the default resolve timeout that an alert is
	// assigned if no end time is specified.
	alertmanagerConfig *config.Config
	route              *dispatch.Route
	setAlertStatus     setAlertStatusFn

	logger log.Logger

	Handler http.Handler
}

type groupsFn func(func(*dispatch.Route) bool, func(*types.Alert, time.Time) bool) (dispatch.AlertGroups, map[prometheus_model.Fingerprint][]string)
type getAlertStatusFn func(prometheus_model.Fingerprint) types.AlertStatus
type setAlertStatusFn func(prometheus_model.LabelSet)

// NewAPI returns a new Alertmanager API v2
func NewAPI(
	alerts provider.Alerts,
	gf groupsFn,
	sf getAlertStatusFn,
	silences *silence.Silences,
	peer *cluster.Peer,
	l log.Logger,
) (*API, error) {
	api := API{
		alerts:         alerts,
		getAlertStatus: sf,
		alertGroups:    gf,
		peer:           peer,
		silences:       silences,
		logger:         l,
		uptime:         time.Now(),
	}

	// load embedded swagger file
	swaggerSpec, err := loads.Analyzed(restapi.SwaggerJSON, "")
	if err != nil {
		return nil, fmt.Errorf("failed to load embedded swagger file: %v", err.Error())
	}

	// create new service API
	openAPI := operations.NewAlertmanagerAPI(swaggerSpec)

<<<<<<< HEAD
	// Skip swagger spec and redoc middleware, only serving the API itself via
	// RoutesHandler. See: https://github.com/go-swagger/go-swagger/issues/1779
	openAPI.Middleware = func(b middleware.Builder) http.Handler {
		return middleware.Spec("", nil, openAPI.Context().RoutesHandler(b))
=======
	// Skip the  redoc middleware, only serving the OpenAPI specification and
	// the API itself via RoutesHandler. See:
	// https://github.com/go-swagger/go-swagger/issues/1779
	openAPI.Middleware = func(b middleware.Builder) http.Handler {
		return middleware.Spec("", swaggerSpec.Raw(), openAPI.Context().RoutesHandler(b))
>>>>>>> 8175988a
	}

	openAPI.AlertGetAlertsHandler = alert_ops.GetAlertsHandlerFunc(api.getAlertsHandler)
	openAPI.AlertPostAlertsHandler = alert_ops.PostAlertsHandlerFunc(api.postAlertsHandler)
	openAPI.AlertgroupGetAlertGroupsHandler = alertgroup_ops.GetAlertGroupsHandlerFunc(api.getAlertGroupsHandler)
	openAPI.GeneralGetStatusHandler = general_ops.GetStatusHandlerFunc(api.getStatusHandler)
	openAPI.ReceiverGetReceiversHandler = receiver_ops.GetReceiversHandlerFunc(api.getReceiversHandler)
	openAPI.SilenceDeleteSilenceHandler = silence_ops.DeleteSilenceHandlerFunc(api.deleteSilenceHandler)
	openAPI.SilenceGetSilenceHandler = silence_ops.GetSilenceHandlerFunc(api.getSilenceHandler)
	openAPI.SilenceGetSilencesHandler = silence_ops.GetSilencesHandlerFunc(api.getSilencesHandler)
	openAPI.SilencePostSilencesHandler = silence_ops.PostSilencesHandlerFunc(api.postSilencesHandler)

	openAPI.Logger = func(s string, i ...interface{}) { level.Error(api.logger).Log(i...) }

	handleCORS := cors.Default().Handler
	api.Handler = handleCORS(openAPI.Serve(nil))

	return &api, nil
}

// Update sets the API struct members that may change between reloads of alertmanager.
func (api *API) Update(cfg *config.Config, setAlertStatus setAlertStatusFn) {
	api.mtx.Lock()
	defer api.mtx.Unlock()

	api.alertmanagerConfig = cfg
	api.route = dispatch.NewRoute(cfg.Route, nil)
	api.setAlertStatus = setAlertStatus
}

func (api *API) getStatusHandler(params general_ops.GetStatusParams) middleware.Responder {
	api.mtx.RLock()
	defer api.mtx.RUnlock()

	original := api.alertmanagerConfig.String()
	uptime := strfmt.DateTime(api.uptime)

<<<<<<< HEAD
	name := ""
=======
>>>>>>> 8175988a
	status := open_api_models.ClusterStatusStatusDisabled

	resp := open_api_models.AlertmanagerStatus{
		Uptime: &uptime,
		VersionInfo: &open_api_models.VersionInfo{
			Version:   &version.Version,
			Revision:  &version.Revision,
			Branch:    &version.Branch,
			BuildUser: &version.BuildUser,
			BuildDate: &version.BuildDate,
			GoVersion: &version.GoVersion,
		},
		Config: &open_api_models.AlertmanagerConfig{
			Original: &original,
		},
		Cluster: &open_api_models.ClusterStatus{
			Status: &status,
		},
	}

	// If alertmanager cluster feature is disabled, then api.peers == nil.
	if api.peer != nil {
<<<<<<< HEAD
		name := api.peer.Name()
=======
>>>>>>> 8175988a
		status := api.peer.Status()

		peers := []*open_api_models.PeerStatus{}
		for _, n := range api.peer.Peers() {
			address := n.Address()
			peers = append(peers, &open_api_models.PeerStatus{
				Name:    &n.Name,
				Address: &address,
			})
		}

<<<<<<< HEAD
		resp.Cluster = &open_api_models.ClusterStatus{
			Name:   &name,
=======
		sort.Slice(peers, func(i, j int) bool {
			return *peers[i].Name < *peers[j].Name
		})

		resp.Cluster = &open_api_models.ClusterStatus{
			Name:   api.peer.Name(),
>>>>>>> 8175988a
			Status: &status,
			Peers:  peers,
		}
	}

	return general_ops.NewGetStatusOK().WithPayload(&resp)
}

func (api *API) getReceiversHandler(params receiver_ops.GetReceiversParams) middleware.Responder {
	api.mtx.RLock()
	defer api.mtx.RUnlock()

	receivers := make([]*open_api_models.Receiver, 0, len(api.alertmanagerConfig.Receivers))
	for _, r := range api.alertmanagerConfig.Receivers {
		receivers = append(receivers, &open_api_models.Receiver{Name: &r.Name})
	}

	return receiver_ops.NewGetReceiversOK().WithPayload(receivers)
}

func (api *API) getAlertsHandler(params alert_ops.GetAlertsParams) middleware.Responder {
	var (
		receiverFilter *regexp.Regexp
		// Initialize result slice to prevent api returning `null` when there
		// are no alerts present
		res = open_api_models.GettableAlerts{}
		ctx = params.HTTPRequest.Context()
	)

	matchers, err := parseFilter(params.Filter)
	if err != nil {
		level.Error(api.logger).Log("msg", "failed to parse matchers", "err", err)
		return alertgroup_ops.NewGetAlertGroupsBadRequest().WithPayload(err.Error())
	}

	if params.Receiver != nil {
		receiverFilter, err = regexp.Compile("^(?:" + *params.Receiver + ")$")
		if err != nil {
			level.Error(api.logger).Log("msg", "failed to compile receiver regex", "err", err)
			return alert_ops.
				NewGetAlertsBadRequest().
				WithPayload(
					fmt.Sprintf("failed to parse receiver param: %v", err.Error()),
				)
		}
	}

	alerts := api.alerts.GetPending()
	defer alerts.Close()

	alertFilter := api.alertFilter(matchers, *params.Silenced, *params.Inhibited, *params.Active)
	now := time.Now()

	api.mtx.RLock()
	for a := range alerts.Next() {
		if err = alerts.Err(); err != nil {
			break
		}
		if err = ctx.Err(); err != nil {
			break
		}

		routes := api.route.Match(a.Labels)
		receivers := make([]string, 0, len(routes))
		for _, r := range routes {
			receivers = append(receivers, r.RouteOpts.Receiver)
		}

		if receiverFilter != nil && !receiversMatchFilter(receivers, receiverFilter) {
			continue
		}

		if !alertFilter(a, now) {
			continue
		}

		alert := alertToOpenAPIAlert(a, api.getAlertStatus(a.Fingerprint()), receivers)

		res = append(res, alert)
	}
	api.mtx.RUnlock()

	if err != nil {
		level.Error(api.logger).Log("msg", "failed to get alerts", "err", err)
		return alert_ops.NewGetAlertsInternalServerError().WithPayload(err.Error())
	}
	sort.Slice(res, func(i, j int) bool {
		return *res[i].Fingerprint < *res[j].Fingerprint
	})

	return alert_ops.NewGetAlertsOK().WithPayload(res)
}

func (api *API) postAlertsHandler(params alert_ops.PostAlertsParams) middleware.Responder {
	alerts := openAPIAlertsToAlerts(params.Alerts)
	now := time.Now()

	api.mtx.RLock()
	resolveTimeout := time.Duration(api.alertmanagerConfig.Global.ResolveTimeout)
	api.mtx.RUnlock()

	for _, alert := range alerts {
		alert.UpdatedAt = now

		// Ensure StartsAt is set.
		if alert.StartsAt.IsZero() {
			if alert.EndsAt.IsZero() {
				alert.StartsAt = now
			} else {
				alert.StartsAt = alert.EndsAt
			}
		}
		// If no end time is defined, set a timeout after which an alert
		// is marked resolved if it is not updated.
		if alert.EndsAt.IsZero() {
			alert.Timeout = true
			alert.EndsAt = now.Add(resolveTimeout)
		}
		// TODO: Take care of the metrics endpoint
		// if alert.EndsAt.After(time.Now()) {
		// 	numReceivedAlerts.WithLabelValues("firing").Inc()
		// } else {
		// 	numReceivedAlerts.WithLabelValues("resolved").Inc()
		// }
	}

	// Make a best effort to insert all alerts that are valid.
	var (
		validAlerts    = make([]*types.Alert, 0, len(alerts))
		validationErrs = &types.MultiError{}
	)
	for _, a := range alerts {
		removeEmptyLabels(a.Labels)

		if err := a.Validate(); err != nil {
			validationErrs.Add(err)
			// numInvalidAlerts.Inc()
			continue
		}
		validAlerts = append(validAlerts, a)
	}
	if err := api.alerts.Put(validAlerts...); err != nil {
		level.Error(api.logger).Log("msg", "failed to create alerts", "err", err)
		return alert_ops.NewPostAlertsInternalServerError().WithPayload(err.Error())
	}

	if validationErrs.Len() > 0 {
		level.Error(api.logger).Log("msg", "failed to validate alerts", "err", validationErrs.Error())
		return alert_ops.NewPostAlertsBadRequest().WithPayload(validationErrs.Error())
	}

	return alert_ops.NewPostAlertsOK()
}

func (api *API) getAlertGroupsHandler(params alertgroup_ops.GetAlertGroupsParams) middleware.Responder {
	var receiverFilter *regexp.Regexp

	matchers, err := parseFilter(params.Filter)
	if err != nil {
		level.Error(api.logger).Log("msg", "failed to parse matchers", "err", err)
		return alertgroup_ops.NewGetAlertGroupsBadRequest().WithPayload(err.Error())
	}

	if params.Receiver != nil {
		receiverFilter, err = regexp.Compile("^(?:" + *params.Receiver + ")$")
		if err != nil {
			level.Error(api.logger).Log("msg", "failed to compile receiver regex", "err", err)
			return alertgroup_ops.
				NewGetAlertGroupsBadRequest().
				WithPayload(
					fmt.Sprintf("failed to parse receiver param: %v", err.Error()),
				)
		}
	}

	rf := func(receiverFilter *regexp.Regexp) func(r *dispatch.Route) bool {
		return func(r *dispatch.Route) bool {
			receiver := r.RouteOpts.Receiver
			if receiverFilter != nil && !receiverFilter.MatchString(receiver) {
				return false
			}
			return true
		}
	}(receiverFilter)

	af := api.alertFilter(matchers, *params.Silenced, *params.Inhibited, *params.Active)
	alertGroups, allReceivers := api.alertGroups(rf, af)

	res := make(open_api_models.AlertGroups, 0, len(alertGroups))

	for _, alertGroup := range alertGroups {
		ag := &open_api_models.AlertGroup{
			Receiver: &open_api_models.Receiver{Name: &alertGroup.Receiver},
			Labels:   modelLabelSetToAPILabelSet(alertGroup.Labels),
			Alerts:   make([]*open_api_models.GettableAlert, 0, len(alertGroup.Alerts)),
		}

		for _, alert := range alertGroup.Alerts {
			fp := alert.Fingerprint()
			receivers := allReceivers[fp]
			status := api.getAlertStatus(fp)
			apiAlert := alertToOpenAPIAlert(alert, status, receivers)
			ag.Alerts = append(ag.Alerts, apiAlert)
		}
		res = append(res, ag)
	}

	return alertgroup_ops.NewGetAlertGroupsOK().WithPayload(res)
}

func (api *API) alertFilter(matchers []*labels.Matcher, silenced, inhibited, active bool) func(a *types.Alert, now time.Time) bool {
	return func(a *types.Alert, now time.Time) bool {
		if !a.EndsAt.IsZero() && a.EndsAt.Before(now) {
			return false
		}

		// Set alert's current status based on its label set.
		api.setAlertStatus(a.Labels)

		// Get alert's current status after seeing if it is suppressed.
		status := api.getAlertStatus(a.Fingerprint())

		if !active && status.State == types.AlertStateActive {
			return false
		}

		if !silenced && len(status.SilencedBy) != 0 {
			return false
		}

		if !inhibited && len(status.InhibitedBy) != 0 {
			return false
		}

		return alertMatchesFilterLabels(&a.Alert, matchers)
	}
}

func alertToOpenAPIAlert(alert *types.Alert, status types.AlertStatus, receivers []string) *open_api_models.GettableAlert {
	startsAt := strfmt.DateTime(alert.StartsAt)
	updatedAt := strfmt.DateTime(alert.UpdatedAt)
	endsAt := strfmt.DateTime(alert.EndsAt)

	apiReceivers := make([]*open_api_models.Receiver, 0, len(receivers))
	for _, name := range receivers {
		apiReceivers = append(apiReceivers, &open_api_models.Receiver{Name: &name})
	}

	fp := alert.Fingerprint().String()
	state := string(status.State)
	aa := &open_api_models.GettableAlert{
		Alert: open_api_models.Alert{
			GeneratorURL: strfmt.URI(alert.GeneratorURL),
			Labels:       modelLabelSetToAPILabelSet(alert.Labels),
		},
		Annotations: modelLabelSetToAPILabelSet(alert.Annotations),
		StartsAt:    &startsAt,
		UpdatedAt:   &updatedAt,
		EndsAt:      &endsAt,
		Fingerprint: &fp,
		Receivers:   apiReceivers,
		Status: &open_api_models.AlertStatus{
			State:       &state,
			SilencedBy:  status.SilencedBy,
			InhibitedBy: status.InhibitedBy,
		},
	}

	if aa.Status.SilencedBy == nil {
		aa.Status.SilencedBy = []string{}
	}

	if aa.Status.InhibitedBy == nil {
		aa.Status.InhibitedBy = []string{}
	}

	return aa
}

func openAPIAlertsToAlerts(apiAlerts open_api_models.PostableAlerts) []*types.Alert {
	alerts := []*types.Alert{}
	for _, apiAlert := range apiAlerts {
		alert := types.Alert{
			Alert: prometheus_model.Alert{
				Labels:       apiLabelSetToModelLabelSet(apiAlert.Labels),
				Annotations:  apiLabelSetToModelLabelSet(apiAlert.Annotations),
				StartsAt:     time.Time(apiAlert.StartsAt),
				EndsAt:       time.Time(apiAlert.EndsAt),
				GeneratorURL: string(apiAlert.GeneratorURL),
			},
		}
		alerts = append(alerts, &alert)
	}

	return alerts
}

func removeEmptyLabels(ls prometheus_model.LabelSet) {
	for k, v := range ls {
		if string(v) == "" {
			delete(ls, k)
		}
	}
}

func modelLabelSetToAPILabelSet(modelLabelSet prometheus_model.LabelSet) open_api_models.LabelSet {
	apiLabelSet := open_api_models.LabelSet{}
	for key, value := range modelLabelSet {
		apiLabelSet[string(key)] = string(value)
	}

	return apiLabelSet
}

func apiLabelSetToModelLabelSet(apiLabelSet open_api_models.LabelSet) prometheus_model.LabelSet {
	modelLabelSet := prometheus_model.LabelSet{}
	for key, value := range apiLabelSet {
		modelLabelSet[prometheus_model.LabelName(key)] = prometheus_model.LabelValue(value)
	}

	return modelLabelSet
}

func receiversMatchFilter(receivers []string, filter *regexp.Regexp) bool {
	for _, r := range receivers {
		if filter.MatchString(r) {
			return true
		}
	}

	return false
}

func alertMatchesFilterLabels(a *prometheus_model.Alert, matchers []*labels.Matcher) bool {
	sms := make(map[string]string)
	for name, value := range a.Labels {
		sms[string(name)] = string(value)
	}
	return matchFilterLabels(matchers, sms)
}

func matchFilterLabels(matchers []*labels.Matcher, sms map[string]string) bool {
	for _, m := range matchers {
		v, prs := sms[m.Name]
		switch m.Type {
		case labels.MatchNotRegexp, labels.MatchNotEqual:
			if m.Value == "" && prs {
				continue
			}
			if !m.Matches(v) {
				return false
			}
		default:
			if m.Value == "" && !prs {
				continue
			}
			if !prs || !m.Matches(v) {
				return false
			}
		}
	}

	return true
}

func (api *API) getSilencesHandler(params silence_ops.GetSilencesParams) middleware.Responder {
	matchers := []*labels.Matcher{}
	if params.Filter != nil {
		for _, matcherString := range params.Filter {
			matcher, err := parse.Matcher(matcherString)
			if err != nil {
				level.Error(api.logger).Log("msg", "failed to parse matchers", "err", err)
				return alert_ops.NewGetAlertsBadRequest().WithPayload(err.Error())
			}

			matchers = append(matchers, matcher)
		}
	}

	psils, _, err := api.silences.Query()
	if err != nil {
		level.Error(api.logger).Log("msg", "failed to get silences", "err", err)
		return silence_ops.NewGetSilencesInternalServerError().WithPayload(err.Error())
	}

	sils := open_api_models.GettableSilences{}
	for _, ps := range psils {
		silence, err := gettableSilenceFromProto(ps)
		if err != nil {
			level.Error(api.logger).Log("msg", "failed to unmarshal silence from proto", "err", err)
			return silence_ops.NewGetSilencesInternalServerError().WithPayload(err.Error())
		}
		if !gettableSilenceMatchesFilterLabels(silence, matchers) {
			continue
		}
		sils = append(sils, &silence)
	}

	sortSilences(sils)

	return silence_ops.NewGetSilencesOK().WithPayload(sils)
}

var (
	silenceStateOrder = map[types.SilenceState]int{
		types.SilenceStateActive:  1,
		types.SilenceStatePending: 2,
		types.SilenceStateExpired: 3,
	}
)

// sortSilences sorts first according to the state "active, pending, expired"
// then by end time or start time depending on the state.
// active silences should show the next to expire first
// pending silences are ordered based on which one starts next
// expired are ordered based on which one expired most recently
func sortSilences(sils open_api_models.GettableSilences) {
	sort.Slice(sils, func(i, j int) bool {
		state1 := types.SilenceState(*sils[i].Status.State)
		state2 := types.SilenceState(*sils[j].Status.State)
		if state1 != state2 {
			return silenceStateOrder[state1] < silenceStateOrder[state2]
		}
		switch state1 {
		case types.SilenceStateActive:
			endsAt1 := time.Time(*sils[i].Silence.EndsAt)
			endsAt2 := time.Time(*sils[j].Silence.EndsAt)
			return endsAt1.Before(endsAt2)
		case types.SilenceStatePending:
			startsAt1 := time.Time(*sils[i].Silence.StartsAt)
			startsAt2 := time.Time(*sils[j].Silence.StartsAt)
			return startsAt1.Before(startsAt2)
		case types.SilenceStateExpired:
			endsAt1 := time.Time(*sils[i].Silence.EndsAt)
			endsAt2 := time.Time(*sils[j].Silence.EndsAt)
			return endsAt1.After(endsAt2)
		}
		return false
	})
}

func gettableSilenceMatchesFilterLabels(s open_api_models.GettableSilence, matchers []*labels.Matcher) bool {
	sms := make(map[string]string)
	for _, m := range s.Matchers {
		sms[*m.Name] = *m.Value
	}

	return matchFilterLabels(matchers, sms)
}

// func matchesFilterLabels(labels model.LabelSet, matchers []*labels.Matcher) bool {

func (api *API) getSilenceHandler(params silence_ops.GetSilenceParams) middleware.Responder {
	sils, _, err := api.silences.Query(silence.QIDs(params.SilenceID.String()))
	if err != nil {
		level.Error(api.logger).Log("msg", "failed to get silence by id", "err", err)
		return silence_ops.NewGetSilenceInternalServerError().WithPayload(err.Error())
	}

	if len(sils) == 0 {
		level.Error(api.logger).Log("msg", "failed to find silence", "err", err)
		return silence_ops.NewGetSilenceNotFound()
	}

	sil, err := gettableSilenceFromProto(sils[0])
	if err != nil {
		level.Error(api.logger).Log("msg", "failed to convert unmarshal from proto", "err", err)
		return silence_ops.NewGetSilenceInternalServerError().WithPayload(err.Error())
	}

	return silence_ops.NewGetSilenceOK().WithPayload(&sil)
}

func (api *API) deleteSilenceHandler(params silence_ops.DeleteSilenceParams) middleware.Responder {
	sid := params.SilenceID.String()

	if err := api.silences.Expire(sid); err != nil {
		level.Error(api.logger).Log("msg", "failed to expire silence", "err", err)
		return silence_ops.NewDeleteSilenceInternalServerError().WithPayload(err.Error())
	}
	return silence_ops.NewDeleteSilenceOK()
}

func gettableSilenceFromProto(s *silencepb.Silence) (open_api_models.GettableSilence, error) {
	start := strfmt.DateTime(s.StartsAt)
	end := strfmt.DateTime(s.EndsAt)
	updated := strfmt.DateTime(s.UpdatedAt)
	state := string(types.CalcSilenceState(s.StartsAt, s.EndsAt))
	sil := open_api_models.GettableSilence{
		Silence: open_api_models.Silence{
			StartsAt:  &start,
			EndsAt:    &end,
			Comment:   &s.Comment,
			CreatedBy: &s.CreatedBy,
		},
		ID:        &s.Id,
		UpdatedAt: &updated,
		Status: &open_api_models.SilenceStatus{
			State: &state,
		},
	}

	for _, m := range s.Matchers {
		matcher := &open_api_models.Matcher{
			Name:  &m.Name,
			Value: &m.Pattern,
		}
		switch m.Type {
		case silencepb.Matcher_EQUAL:
			f := false
			matcher.IsRegex = &f
		case silencepb.Matcher_REGEXP:
			t := true
			matcher.IsRegex = &t
		default:
			return sil, fmt.Errorf(
				"unknown matcher type for matcher '%v' in silence '%v'",
				m.Name,
				s.Id,
			)
		}
		sil.Matchers = append(sil.Matchers, matcher)
	}

	return sil, nil
}

func (api *API) postSilencesHandler(params silence_ops.PostSilencesParams) middleware.Responder {

	sil, err := postableSilenceToProto(params.Silence)
	if err != nil {
		level.Error(api.logger).Log("msg", "failed to marshal silence to proto", "err", err)
		return silence_ops.NewPostSilencesBadRequest().WithPayload(
			fmt.Sprintf("failed to convert API silence to internal silence: %v", err.Error()),
		)
	}

	if sil.StartsAt.After(sil.EndsAt) || sil.StartsAt.Equal(sil.EndsAt) {
		msg := "failed to create silence: start time must be equal or after end time"
		level.Error(api.logger).Log("msg", msg, "err", err)
		return silence_ops.NewPostSilencesBadRequest().WithPayload(msg)
	}

	if sil.EndsAt.Before(time.Now()) {
		msg := "failed to create silence: end time can't be in the past"
		level.Error(api.logger).Log("msg", msg, "err", err)
		return silence_ops.NewPostSilencesBadRequest().WithPayload(msg)
	}

	sid, err := api.silences.Set(sil)
	if err != nil {
		level.Error(api.logger).Log("msg", "failed to create silence", "err", err)
		if err == silence.ErrNotFound {
			return silence_ops.NewPostSilencesNotFound().WithPayload(err.Error())
		}
		return silence_ops.NewPostSilencesBadRequest().WithPayload(err.Error())
	}

	return silence_ops.NewPostSilencesOK().WithPayload(&silence_ops.PostSilencesOKBody{
		SilenceID: sid,
	})
}

func postableSilenceToProto(s *open_api_models.PostableSilence) (*silencepb.Silence, error) {
	sil := &silencepb.Silence{
		Id:        s.ID,
		StartsAt:  time.Time(*s.StartsAt),
		EndsAt:    time.Time(*s.EndsAt),
		Comment:   *s.Comment,
		CreatedBy: *s.CreatedBy,
	}
	for _, m := range s.Matchers {
		matcher := &silencepb.Matcher{
			Name:    *m.Name,
			Pattern: *m.Value,
			Type:    silencepb.Matcher_EQUAL,
		}
		if *m.IsRegex {
			matcher.Type = silencepb.Matcher_REGEXP
		}
		sil.Matchers = append(sil.Matchers, matcher)
	}
	return sil, nil
}

func parseFilter(filter []string) ([]*labels.Matcher, error) {
	matchers := make([]*labels.Matcher, 0, len(filter))
	for _, matcherString := range filter {
		matcher, err := parse.Matcher(matcherString)
		if err != nil {
			return nil, err
		}

		matchers = append(matchers, matcher)
	}
	return matchers, nil
}<|MERGE_RESOLUTION|>--- conflicted
+++ resolved
@@ -103,18 +103,11 @@
 	// create new service API
 	openAPI := operations.NewAlertmanagerAPI(swaggerSpec)
 
-<<<<<<< HEAD
-	// Skip swagger spec and redoc middleware, only serving the API itself via
-	// RoutesHandler. See: https://github.com/go-swagger/go-swagger/issues/1779
-	openAPI.Middleware = func(b middleware.Builder) http.Handler {
-		return middleware.Spec("", nil, openAPI.Context().RoutesHandler(b))
-=======
 	// Skip the  redoc middleware, only serving the OpenAPI specification and
 	// the API itself via RoutesHandler. See:
 	// https://github.com/go-swagger/go-swagger/issues/1779
 	openAPI.Middleware = func(b middleware.Builder) http.Handler {
 		return middleware.Spec("", swaggerSpec.Raw(), openAPI.Context().RoutesHandler(b))
->>>>>>> 8175988a
 	}
 
 	openAPI.AlertGetAlertsHandler = alert_ops.GetAlertsHandlerFunc(api.getAlertsHandler)
@@ -152,10 +145,6 @@
 	original := api.alertmanagerConfig.String()
 	uptime := strfmt.DateTime(api.uptime)
 
-<<<<<<< HEAD
-	name := ""
-=======
->>>>>>> 8175988a
 	status := open_api_models.ClusterStatusStatusDisabled
 
 	resp := open_api_models.AlertmanagerStatus{
@@ -178,10 +167,6 @@
 
 	// If alertmanager cluster feature is disabled, then api.peers == nil.
 	if api.peer != nil {
-<<<<<<< HEAD
-		name := api.peer.Name()
-=======
->>>>>>> 8175988a
 		status := api.peer.Status()
 
 		peers := []*open_api_models.PeerStatus{}
@@ -193,17 +178,12 @@
 			})
 		}
 
-<<<<<<< HEAD
-		resp.Cluster = &open_api_models.ClusterStatus{
-			Name:   &name,
-=======
 		sort.Slice(peers, func(i, j int) bool {
 			return *peers[i].Name < *peers[j].Name
 		})
 
 		resp.Cluster = &open_api_models.ClusterStatus{
 			Name:   api.peer.Name(),
->>>>>>> 8175988a
 			Status: &status,
 			Peers:  peers,
 		}
