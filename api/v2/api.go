--- conflicted
+++ resolved
@@ -36,6 +36,7 @@
 	"go.opentelemetry.io/otel"
 	"go.opentelemetry.io/otel/codes"
 
+	"github.com/prometheus/alertmanager/api/metrics"
 	open_api_models "github.com/prometheus/alertmanager/api/v2/models"
 	"github.com/prometheus/alertmanager/api/v2/restapi"
 	"github.com/prometheus/alertmanager/api/v2/restapi/operations"
@@ -44,8 +45,6 @@
 	general_ops "github.com/prometheus/alertmanager/api/v2/restapi/operations/general"
 	receiver_ops "github.com/prometheus/alertmanager/api/v2/restapi/operations/receiver"
 	silence_ops "github.com/prometheus/alertmanager/api/v2/restapi/operations/silence"
-
-	"github.com/prometheus/alertmanager/api/metrics"
 	"github.com/prometheus/alertmanager/cluster"
 	"github.com/prometheus/alertmanager/config"
 	"github.com/prometheus/alertmanager/dispatch"
@@ -109,7 +108,7 @@
 		peer:           peer,
 		silences:       silences,
 		logger:         l,
-		m:              metrics.NewAlerts(r, l),
+		m:              metrics.NewAlerts(r),
 		uptime:         time.Now(),
 	}
 
@@ -241,9 +240,8 @@
 	defer span.End()
 
 	receivers := make([]*open_api_models.Receiver, 0, len(api.alertmanagerConfig.Receivers))
-	for _, r := range api.alertmanagerConfig.Receivers {
-		name := r.Name
-		receivers = append(receivers, &open_api_models.Receiver{Name: &name})
+	for i := range api.alertmanagerConfig.Receivers {
+		receivers = append(receivers, &open_api_models.Receiver{Name: &api.alertmanagerConfig.Receivers[i].Name})
 	}
 
 	return receiver_ops.NewGetReceiversOK().WithPayload(receivers)
@@ -710,13 +708,8 @@
 		return silence_ops.NewPostSilencesBadRequest().WithPayload(msg)
 	}
 
-<<<<<<< HEAD
-	if err = api.silences.Set(sil); err != nil {
-		level.Error(logger).Log("msg", "Failed to create silence", "err", err)
-=======
 	if err = api.silences.Set(ctx, sil); err != nil {
 		logger.Error("Failed to create silence", "err", err)
->>>>>>> 1bab012c
 		if errors.Is(err, silence.ErrNotFound) {
 			return silence_ops.NewPostSilencesNotFound().WithPayload(err.Error())
 		}
