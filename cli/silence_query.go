--- conflicted
+++ resolved
@@ -90,10 +90,6 @@
 }
 
 func (c *silenceQueryCmd) query(ctx context.Context, _ *kingpin.ParseContext) error {
-<<<<<<< HEAD
-	var filterString = ""
-=======
->>>>>>> 8175988a
 	if len(c.matchers) > 0 {
 		// If the parser fails then we likely don't have a (=|=~|!=|!~) so lets
 		// assume that the user wants alertname=<arg> and prepend `alertname=`
@@ -102,10 +98,6 @@
 		if err != nil {
 			c.matchers[0] = fmt.Sprintf("alertname=%s", c.matchers[0])
 		}
-<<<<<<< HEAD
-		filterString = fmt.Sprintf("{%s}", strings.Join(c.matchers, ","))
-=======
->>>>>>> 8175988a
 	}
 
 	silenceParams := silence.NewGetSilencesParams().WithContext(ctx).WithFilter(c.matchers)
