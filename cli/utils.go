// Copyright 2018 Prometheus Team
// Licensed under the Apache License, Version 2.0 (the "License");
// you may not use this file except in compliance with the License.
// You may obtain a copy of the License at
//
// http://www.apache.org/licenses/LICENSE-2.0
//
// Unless required by applicable law or agreed to in writing, software
// distributed under the License is distributed on an "AS IS" BASIS,
// WITHOUT WARRANTIES OR CONDITIONS OF ANY KIND, either express or implied.
// See the License for the specific language governing permissions and
// limitations under the License.

package cli

import (
	"context"
	"errors"
	"fmt"
	"net/url"
	"os"
	"path"

	"github.com/prometheus/alertmanager/api/v2/client/general"
	"github.com/prometheus/alertmanager/api/v2/models"
	"github.com/prometheus/alertmanager/config"
	kingpin "gopkg.in/alecthomas/kingpin.v2"

	"github.com/prometheus/alertmanager/pkg/parse"
	"github.com/prometheus/common/model"
	"github.com/prometheus/prometheus/pkg/labels"
)

type ByAlphabetical []labels.Matcher

func (s ByAlphabetical) Len() int      { return len(s) }
func (s ByAlphabetical) Swap(i, j int) { s[i], s[j] = s[j], s[i] }
func (s ByAlphabetical) Less(i, j int) bool {
	if s[i].Name != s[j].Name {
		return s[i].Name < s[j].Name
	} else if s[i].Type != s[j].Type {
		return s[i].Type < s[j].Type
	} else if s[i].Value != s[j].Value {
		return s[i].Value < s[j].Value
	}
	return false
}

// GetAlertmanagerURL appends the given path to the alertmanager base URL
func GetAlertmanagerURL(p string) url.URL {
	amURL := *alertmanagerURL
	amURL.Path = path.Join(alertmanagerURL.Path, p)
	return amURL
}

// Parse a list of matchers (cli arguments)
func parseMatchers(inputMatchers []string) ([]labels.Matcher, error) {
	matchers := make([]labels.Matcher, 0)

	for _, v := range inputMatchers {
		name, value, matchType, err := parse.Input(v)
		if err != nil {
			return []labels.Matcher{}, err
		}

		matchers = append(matchers, labels.Matcher{
			Type:  matchType,
			Name:  name,
			Value: value,
		})
	}

	return matchers, nil
}

// getRemoteAlertmanagerConfigStatus returns status responsecontaining configuration from remote Alertmanager
func getRemoteAlertmanagerConfigStatus(ctx context.Context, alertmanagerURL *url.URL) (*models.AlertmanagerStatus, error) {
	amclient := NewAlertmanagerClient(alertmanagerURL)
	params := general.NewGetStatusParams().WithContext(ctx)
	getOk, err := amclient.General.GetStatus(params)
	if err != nil {
		return nil, err
	}

	return getOk.Payload, nil
}

func checkRoutingConfigInputFlags(alertmanagerURL *url.URL, configFile string) {
	if alertmanagerURL != nil && configFile != "" {
		fmt.Fprintln(os.Stderr, "Warning: --config.file flag overrides the --alertmanager.url.")
	}
	if alertmanagerURL == nil && configFile == "" {
		kingpin.Fatalf("You have to specify one of --config.file or --alertmanager.url flags.")
	}
}

func loadAlertmanagerConfig(ctx context.Context, alertmanagerURL *url.URL, configFile string) (*config.Config, error) {
	checkRoutingConfigInputFlags(alertmanagerURL, configFile)
	if configFile != "" {
		cfg, _, err := config.LoadFile(configFile)
		if err != nil {
			return nil, err
		}
		return cfg, nil
	}
	if alertmanagerURL == nil {
		return nil, errors.New("failed to get Alertmanager configuration")
	}
<<<<<<< HEAD
	return nil, errors.New("failed to get Alertmanager configuration")
=======
	configStatus, err := getRemoteAlertmanagerConfigStatus(ctx, alertmanagerURL)
	if err != nil {
		return nil, err
	}
	return config.Load(*configStatus.Config.Original)
>>>>>>> 8175988a
}

// convertClientToCommonLabelSet converts client.LabelSet to model.Labelset
func convertClientToCommonLabelSet(cls models.LabelSet) model.LabelSet {
	mls := make(model.LabelSet, len(cls))
	for ln, lv := range cls {
		mls[model.LabelName(ln)] = model.LabelValue(lv)
	}
	return mls
}

// Parse a list of labels (cli arguments)
func parseLabels(inputLabels []string) (models.LabelSet, error) {
	labelSet := make(models.LabelSet, len(inputLabels))

	for _, l := range inputLabels {
		name, value, matchType, err := parse.Input(l)
		if err != nil {
			return models.LabelSet{}, err
		}
		if matchType != labels.MatchEqual {
			return models.LabelSet{}, errors.New("labels must be specified as key=value pairs")
		}

		labelSet[name] = value
	}

	return labelSet, nil
}

// TypeMatchers only valid for when you are going to add a silence
func TypeMatchers(matchers []labels.Matcher) (models.Matchers, error) {
	typeMatchers := models.Matchers{}
	for _, matcher := range matchers {
		typeMatcher, err := TypeMatcher(matcher)
		if err != nil {
			return models.Matchers{}, err
		}
		typeMatchers = append(typeMatchers, &typeMatcher)
	}
	return typeMatchers, nil
}

// TypeMatcher only valid for when you are going to add a silence
// Doesn't allow negative operators
func TypeMatcher(matcher labels.Matcher) (models.Matcher, error) {
	name := matcher.Name
	value := matcher.Value
	typeMatcher := models.Matcher{
		Name:  &name,
		Value: &value,
	}

	isRegex := false
	switch matcher.Type {
	case labels.MatchEqual:
		isRegex = false
	case labels.MatchRegexp:
		isRegex = true
	default:
		return models.Matcher{}, fmt.Errorf("invalid match type for creation operation: %s", matcher.Type)
	}
	typeMatcher.IsRegex = &isRegex
	return typeMatcher, nil
}

// Helper function for adding the ctx with timeout into an action.
func execWithTimeout(fn func(context.Context, *kingpin.ParseContext) error) func(*kingpin.ParseContext) error {
	return func(x *kingpin.ParseContext) error {
		ctx, cancel := context.WithTimeout(context.Background(), timeout)
		defer cancel()
		return fn(ctx, x)
	}
}<|MERGE_RESOLUTION|>--- conflicted
+++ resolved
@@ -106,15 +106,11 @@
 	if alertmanagerURL == nil {
 		return nil, errors.New("failed to get Alertmanager configuration")
 	}
-<<<<<<< HEAD
-	return nil, errors.New("failed to get Alertmanager configuration")
-=======
 	configStatus, err := getRemoteAlertmanagerConfigStatus(ctx, alertmanagerURL)
 	if err != nil {
 		return nil, err
 	}
 	return config.Load(*configStatus.Config.Original)
->>>>>>> 8175988a
 }
 
 // convertClientToCommonLabelSet converts client.LabelSet to model.Labelset
