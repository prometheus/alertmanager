// Copyright 2018 Prometheus Team
// Licensed under the Apache License, Version 2.0 (the "License");
// you may not use this file except in compliance with the License.
// You may obtain a copy of the License at
//
// http://www.apache.org/licenses/LICENSE-2.0
//
// Unless required by applicable law or agreed to in writing, software
// distributed under the License is distributed on an "AS IS" BASIS,
// WITHOUT WARRANTIES OR CONDITIONS OF ANY KIND, either express or implied.
// See the License for the specific language governing permissions and
// limitations under the License.

package cluster

import (
	"context"
	"fmt"
	"math/rand"
	"net"
	"sort"
	"strconv"
	"strings"
	"sync"
	"time"

	"github.com/go-kit/kit/log"
	"github.com/go-kit/kit/log/level"
	"github.com/hashicorp/memberlist"
	"github.com/oklog/ulid"
	"github.com/pkg/errors"

	"github.com/prometheus/client_golang/prometheus"
)

// Peer is a single peer in a gossip cluster.
type Peer struct {
	mlist    *memberlist.Memberlist
	delegate *delegate

	resolvedPeers []string

	mtx    sync.RWMutex
	states map[string]State
	stopc  chan struct{}
	readyc chan struct{}

	peerLock    sync.RWMutex
	peers       map[string]peer
	failedPeers []peer

	knownPeers    []string
	advertiseAddr string

	failedReconnectionsCounter prometheus.Counter
	reconnectionsCounter       prometheus.Counter
	failedRefreshCounter       prometheus.Counter
	refreshCounter             prometheus.Counter
	peerLeaveCounter           prometheus.Counter
	peerUpdateCounter          prometheus.Counter
	peerJoinCounter            prometheus.Counter

	logger log.Logger
}

// peer is an internal type used for bookkeeping. It holds the state of peers
// in the cluster.
type peer struct {
	status    PeerStatus
	leaveTime time.Time

	*memberlist.Node
}

// PeerStatus is the state that a peer is in.
type PeerStatus int

const (
	StatusNone PeerStatus = iota
	StatusAlive
	StatusFailed
)

func (s PeerStatus) String() string {
	switch s {
	case StatusNone:
		return "none"
	case StatusAlive:
		return "alive"
	case StatusFailed:
		return "failed"
	default:
		panic(fmt.Sprintf("unknown PeerStatus: %d", s))
	}
}

const (
	DefaultPushPullInterval  = 60 * time.Second
	DefaultGossipInterval    = 200 * time.Millisecond
	DefaultTcpTimeout        = 10 * time.Second
	DefaultProbeTimeout      = 500 * time.Millisecond
	DefaultProbeInterval     = 1 * time.Second
	DefaultReconnectInterval = 10 * time.Second
	DefaultReconnectTimeout  = 6 * time.Hour
	DefaultRefreshInterval   = 30 * time.Second
	maxGossipPacketSize      = 1400
)

func Create(
	l log.Logger,
	reg prometheus.Registerer,
	bindAddr string,
	advertiseAddr string,
	knownPeers []string,
	waitIfEmpty bool,
	pushPullInterval time.Duration,
	gossipInterval time.Duration,
	tcpTimeout time.Duration,
	probeTimeout time.Duration,
	probeInterval time.Duration,
<<<<<<< HEAD
	reconnectInterval time.Duration,
	reconnectTimeout time.Duration,
	refreshInterval time.Duration,
=======
>>>>>>> ec263489
) (*Peer, error) {
	bindHost, bindPortStr, err := net.SplitHostPort(bindAddr)
	if err != nil {
		return nil, err
	}
	bindPort, err := strconv.Atoi(bindPortStr)
	if err != nil {
		return nil, errors.Wrap(err, "invalid listen address")
	}

	var advertiseHost string
	var advertisePort int
	if advertiseAddr != "" {
		var advertisePortStr string
		advertiseHost, advertisePortStr, err = net.SplitHostPort(advertiseAddr)
		if err != nil {
			return nil, errors.Wrap(err, "invalid advertise address")
		}
		advertisePort, err = strconv.Atoi(advertisePortStr)
		if err != nil {
			return nil, errors.Wrap(err, "invalid advertise address, wrong port")
		}
	}

	resolvedPeers, err := resolvePeers(context.Background(), knownPeers, advertiseAddr, net.Resolver{}, waitIfEmpty)
	if err != nil {
		return nil, errors.Wrap(err, "resolve peers")
	}
	level.Debug(l).Log("msg", "resolved peers to following addresses", "peers", strings.Join(resolvedPeers, ","))

	// Initial validation of user-specified advertise address.
	addr, err := calculateAdvertiseAddress(bindHost, advertiseHost)
	if err != nil {
		level.Warn(l).Log("err", "couldn't deduce an advertise address: "+err.Error())
	} else if hasNonlocal(resolvedPeers) && isUnroutable(addr.String()) {
		level.Warn(l).Log("err", "this node advertises itself on an unroutable address", "addr", addr.String())
		level.Warn(l).Log("err", "this node will be unreachable in the cluster")
		level.Warn(l).Log("err", "provide --cluster.advertise-address as a routable IP address or hostname")
	} else if isAny(bindAddr) && advertiseHost == "" {
		// memberlist doesn't advertise properly when the bind address is empty or unspecified.
		level.Info(l).Log("msg", "setting advertise address explicitly", "addr", addr.String(), "port", bindPort)
		advertiseHost = addr.String()
		advertisePort = bindPort
	}

	// TODO(fabxc): generate human-readable but random names?
	name, err := ulid.New(ulid.Now(), rand.New(rand.NewSource(time.Now().UnixNano())))
	if err != nil {
		return nil, err
	}

	p := &Peer{
<<<<<<< HEAD
		states:     map[string]State{},
		stopc:      make(chan struct{}),
		readyc:     make(chan struct{}),
		logger:     l,
		peers:      map[string]peer{},
		knownPeers: knownPeers,
=======
		states:        map[string]State{},
		stopc:         make(chan struct{}),
		readyc:        make(chan struct{}),
		logger:        l,
		peers:         map[string]peer{},
		resolvedPeers: resolvedPeers,
>>>>>>> ec263489
	}

	p.register(reg)

	retransmit := len(knownPeers) / 2
	if retransmit < 3 {
		retransmit = 3
	}
	p.delegate = newDelegate(l, reg, p, retransmit)

	cfg := memberlist.DefaultLANConfig()
	cfg.Name = name.String()
	cfg.BindAddr = bindHost
	cfg.BindPort = bindPort
	cfg.Delegate = p.delegate
	cfg.Events = p.delegate
	cfg.GossipInterval = gossipInterval
	cfg.PushPullInterval = pushPullInterval
	cfg.TCPTimeout = tcpTimeout
	cfg.ProbeTimeout = probeTimeout
	cfg.ProbeInterval = probeInterval
	cfg.LogOutput = &logWriter{l: l}
	cfg.GossipNodes = retransmit
	cfg.UDPBufferSize = maxGossipPacketSize

	if advertiseHost != "" {
		cfg.AdvertiseAddr = advertiseHost
		cfg.AdvertisePort = advertisePort
		p.setInitialFailed(resolvedPeers, fmt.Sprintf("%s:%d", advertiseHost, advertisePort))
	} else {
		p.setInitialFailed(resolvedPeers, bindAddr)
	}

	ml, err := memberlist.Create(cfg)
	if err != nil {
		return nil, errors.Wrap(err, "create memberlist")
	}
	p.mlist = ml
	return p, nil
}

func (p *Peer) Join(
	reconnectInterval time.Duration,
	reconnectTimeout time.Duration) error {
	n, err := p.mlist.Join(p.resolvedPeers)
	if err != nil {
		level.Warn(p.logger).Log("msg", "failed to join cluster", "err", err)
		if reconnectInterval != 0 {
			level.Info(p.logger).Log("msg", fmt.Sprintf("will retry joining cluster every %v", reconnectInterval.String()))
		}
	} else {
		level.Debug(p.logger).Log("msg", "joined cluster", "peers", n)
	}

	if reconnectInterval != 0 {
		go p.handleReconnect(reconnectInterval)
	}
	if reconnectTimeout != 0 {
		go p.handleReconnectTimeout(5*time.Minute, reconnectTimeout)
	}
	if refreshInterval != 0 {
		go p.handleRefresh(refreshInterval)
	}

	return err
}

// All peers are initially added to the failed list. They will be removed from
// this list in peerJoin when making their initial connection.
func (p *Peer) setInitialFailed(peers []string, myAddr string) {
	if len(peers) == 0 {
		return
	}

	p.peerLock.RLock()
	defer p.peerLock.RUnlock()

	now := time.Now()
	for _, peerAddr := range peers {
		if peerAddr == myAddr {
			// Don't add ourselves to the initially failing list,
			// we don't connect to ourselves.
			continue
		}
		host, port, err := net.SplitHostPort(peerAddr)
		if err != nil {
			continue
		}
		ip := net.ParseIP(host)
		if ip == nil {
			// Don't add textual addresses since memberlist only advertises
			// dotted decimal or IPv6 addresses.
			continue
		}
		portUint, err := strconv.ParseUint(port, 10, 16)
		if err != nil {
			continue
		}

		pr := peer{
			status:    StatusFailed,
			leaveTime: now,
			Node: &memberlist.Node{
				Addr: ip,
				Port: uint16(portUint),
			},
		}
		p.failedPeers = append(p.failedPeers, pr)
		p.peers[peerAddr] = pr
	}
}

type logWriter struct {
	l log.Logger
}

func (l *logWriter) Write(b []byte) (int, error) {
	return len(b), level.Debug(l.l).Log("memberlist", string(b))
}

func (p *Peer) register(reg prometheus.Registerer) {
	clusterFailedPeers := prometheus.NewGaugeFunc(prometheus.GaugeOpts{
		Name: "alertmanager_cluster_failed_peers",
		Help: "Number indicating the current number of failed peers in the cluster.",
	}, func() float64 {
		p.peerLock.RLock()
		defer p.peerLock.RUnlock()

		return float64(len(p.failedPeers))
	})
	p.failedReconnectionsCounter = prometheus.NewCounter(prometheus.CounterOpts{
		Name: "alertmanager_cluster_reconnections_failed_total",
		Help: "A counter of the number of failed cluster peer reconnection attempts.",
	})

	p.reconnectionsCounter = prometheus.NewCounter(prometheus.CounterOpts{
		Name: "alertmanager_cluster_reconnections_total",
		Help: "A counter of the number of cluster peer reconnections.",
	})

	p.failedRefreshCounter = prometheus.NewCounter(prometheus.CounterOpts{
		Name: "alertmanager_cluster_refresh_join_failed_total",
		Help: "A counter of the number of failed cluster peer joined attempts via refresh.",
	})
	p.refreshCounter = prometheus.NewCounter(prometheus.CounterOpts{
		Name: "alertmanager_cluster_refresh_join_total",
		Help: "A counter of the number of cluster peer joined via refresh.",
	})

	p.peerLeaveCounter = prometheus.NewCounter(prometheus.CounterOpts{
		Name: "alertmanager_cluster_peers_left_total",
		Help: "A counter of the number of peers that have left.",
	})
	p.peerUpdateCounter = prometheus.NewCounter(prometheus.CounterOpts{
		Name: "alertmanager_cluster_peers_update_total",
		Help: "A counter of the number of peers that have updated metadata.",
	})
	p.peerJoinCounter = prometheus.NewCounter(prometheus.CounterOpts{
		Name: "alertmanager_cluster_peers_joined_total",
		Help: "A counter of the number of peers that have joined.",
	})

	reg.MustRegister(clusterFailedPeers, p.failedReconnectionsCounter, p.reconnectionsCounter,
		p.peerLeaveCounter, p.peerUpdateCounter, p.peerJoinCounter, p.refreshCounter, p.failedRefreshCounter)
}

func (p *Peer) handleReconnectTimeout(d time.Duration, timeout time.Duration) {
	tick := time.NewTicker(d)
	defer tick.Stop()

	for {
		select {
		case <-p.stopc:
			return
		case <-tick.C:
			p.removeFailedPeers(timeout)
		}
	}
}

func (p *Peer) removeFailedPeers(timeout time.Duration) {
	p.peerLock.Lock()
	defer p.peerLock.Unlock()

	now := time.Now()

	keep := make([]peer, 0, len(p.failedPeers))
	for _, pr := range p.failedPeers {
		if pr.leaveTime.Add(timeout).After(now) {
			keep = append(keep, pr)
		} else {
			level.Debug(p.logger).Log("msg", "failed peer has timed out", "peer", pr.Node, "addr", pr.Address())
			delete(p.peers, pr.Name)
		}
	}

	p.failedPeers = keep
}

func (p *Peer) handleReconnect(d time.Duration) {
	tick := time.NewTicker(d)
	defer tick.Stop()

	for {
		select {
		case <-p.stopc:
			return
		case <-tick.C:
			p.reconnect()
		}
	}
}

func (p *Peer) reconnect() {
	p.peerLock.RLock()
	failedPeers := p.failedPeers
	p.peerLock.RUnlock()

	logger := log.With(p.logger, "msg", "reconnect")
	for _, pr := range failedPeers {
		// No need to do book keeping on failedPeers here. If a
		// reconnect is successful, they will be announced in
		// peerJoin().
		if _, err := p.mlist.Join([]string{pr.Address()}); err != nil {
			p.failedReconnectionsCounter.Inc()
			level.Debug(logger).Log("result", "failure", "peer", pr.Node, "addr", pr.Address())
		} else {
			p.reconnectionsCounter.Inc()
			level.Debug(logger).Log("result", "success", "peer", pr.Node, "addr", pr.Address())
		}
	}
}

func (p *Peer) handleRefresh(d time.Duration) {
	tick := time.NewTicker(d)
	defer tick.Stop()

	for {
		select {
		case <-p.stopc:
			return
		case <-tick.C:
			p.refresh()
		}
	}
}

func (p *Peer) refresh() {
	logger := log.With(p.logger, "msg", "refresh")

	resolvedPeers, err := resolvePeers(context.Background(), p.knownPeers, p.advertiseAddr, net.Resolver{}, false)
	if err != nil {
		level.Debug(logger).Log("peers", p.knownPeers, "err", err)
		return
	}

	members := p.mlist.Members()
	for _, peer := range resolvedPeers {
		var isPeerFound bool
		for _, member := range members {
			if member.Address() == peer {
				isPeerFound = true
				break
			}
		}

		if !isPeerFound {
			if _, err := p.mlist.Join([]string{peer}); err != nil {
				p.failedRefreshCounter.Inc()
				level.Debug(logger).Log("result", "failure", "addr", peer)
			} else {
				p.refreshCounter.Inc()
				level.Debug(logger).Log("result", "success", "addr", peer)
			}
		}
	}
}

func (p *Peer) peerJoin(n *memberlist.Node) {
	p.peerLock.Lock()
	defer p.peerLock.Unlock()

	var oldStatus PeerStatus
	pr, ok := p.peers[n.Address()]
	if !ok {
		oldStatus = StatusNone
		pr = peer{
			status: StatusAlive,
			Node:   n,
		}
	} else {
		oldStatus = pr.status
		pr.Node = n
		pr.status = StatusAlive
		pr.leaveTime = time.Time{}
	}

	p.peers[n.Address()] = pr
	p.peerJoinCounter.Inc()

	if oldStatus == StatusFailed {
		level.Debug(p.logger).Log("msg", "peer rejoined", "peer", pr.Node)
		p.failedPeers = removeOldPeer(p.failedPeers, pr.Address())
	}
}

func (p *Peer) peerLeave(n *memberlist.Node) {
	p.peerLock.Lock()
	defer p.peerLock.Unlock()

	pr, ok := p.peers[n.Address()]
	if !ok {
		// Why are we receiving a leave notification from a node that
		// never joined?
		return
	}

	pr.status = StatusFailed
	pr.leaveTime = time.Now()
	p.failedPeers = append(p.failedPeers, pr)
	p.peers[n.Address()] = pr

	p.peerLeaveCounter.Inc()
	level.Debug(p.logger).Log("msg", "peer left", "peer", pr.Node)
}

func (p *Peer) peerUpdate(n *memberlist.Node) {
	p.peerLock.Lock()
	defer p.peerLock.Unlock()

	pr, ok := p.peers[n.Address()]
	if !ok {
		// Why are we receiving an update from a node that never
		// joined?
		return
	}

	pr.Node = n
	p.peers[n.Address()] = pr

	p.peerUpdateCounter.Inc()
	level.Debug(p.logger).Log("msg", "peer updated", "peer", pr.Node)
}

// AddState adds a new state that will be gossiped. It returns a channel to which
// broadcast messages for the state can be sent.
func (p *Peer) AddState(key string, s State, reg prometheus.Registerer) *Channel {
	p.states[key] = s
	send := func(b []byte) {
		p.delegate.bcast.QueueBroadcast(simpleBroadcast(b))
	}
	peers := func() []*memberlist.Node {
		nodes := p.Peers()
		for i, n := range nodes {
			if n.Name == p.Self().Name {
				nodes = append(nodes[:i], nodes[i+1:]...)
				break
			}
		}
		return nodes
	}
	sendOversize := func(n *memberlist.Node, b []byte) error {
		return p.mlist.SendReliable(n, b)
	}
	return NewChannel(key, send, peers, sendOversize, p.logger, p.stopc, reg)
}

// Leave the cluster, waiting up to timeout.
func (p *Peer) Leave(timeout time.Duration) error {
	close(p.stopc)
	level.Debug(p.logger).Log("msg", "leaving cluster")
	return p.mlist.Leave(timeout)
}

// Name returns the unique ID of this peer in the cluster.
func (p *Peer) Name() string {
	return p.mlist.LocalNode().Name
}

// ClusterSize returns the current number of alive members in the cluster.
func (p *Peer) ClusterSize() int {
	return p.mlist.NumMembers()
}

// Return true when router has settled.
func (p *Peer) Ready() bool {
	select {
	case <-p.readyc:
		return true
	default:
	}
	return false
}

// Wait until Settle() has finished.
func (p *Peer) WaitReady() {
	<-p.readyc
}

// Return a status string representing the peer state.
func (p *Peer) Status() string {
	if p.Ready() {
		return "ready"
	} else {
		return "settling"
	}
}

// Info returns a JSON-serializable dump of cluster state.
// Useful for debug.
func (p *Peer) Info() map[string]interface{} {
	p.mtx.RLock()
	defer p.mtx.RUnlock()

	return map[string]interface{}{
		"self":    p.mlist.LocalNode(),
		"members": p.mlist.Members(),
	}
}

// Self returns the node information about the peer itself.
func (p *Peer) Self() *memberlist.Node {
	return p.mlist.LocalNode()
}

// Peers returns the peers in the cluster.
func (p *Peer) Peers() []*memberlist.Node {
	return p.mlist.Members()
}

// Position returns the position of the peer in the cluster.
func (p *Peer) Position() int {
	all := p.Peers()
	sort.Slice(all, func(i, j int) bool {
		return all[i].Name < all[j].Name
	})

	k := 0
	for _, n := range all {
		if n.Name == p.Self().Name {
			break
		}
		k++
	}
	return k
}

// Settle waits until the mesh is ready (and sets the appropriate internal state when it is).
// The idea is that we don't want to start "working" before we get a chance to know most of the alerts and/or silences.
// Inspired from https://github.com/apache/cassandra/blob/7a40abb6a5108688fb1b10c375bb751cbb782ea4/src/java/org/apache/cassandra/gms/Gossiper.java
// This is clearly not perfect or strictly correct but should prevent the alertmanager to send notification before it is obviously not ready.
// This is especially important for those that do not have persistent storage.
func (p *Peer) Settle(ctx context.Context, interval time.Duration) {
	const NumOkayRequired = 3
	level.Info(p.logger).Log("msg", "Waiting for gossip to settle...", "interval", interval)
	start := time.Now()
	nPeers := 0
	nOkay := 0
	totalPolls := 0
	for {
		select {
		case <-ctx.Done():
			elapsed := time.Since(start)
			level.Info(p.logger).Log("msg", "gossip not settled but continuing anyway", "polls", totalPolls, "elapsed", elapsed)
			close(p.readyc)
			return
		case <-time.After(interval):
		}
		elapsed := time.Since(start)
		n := len(p.Peers())
		if nOkay >= NumOkayRequired {
			level.Info(p.logger).Log("msg", "gossip settled; proceeding", "elapsed", elapsed)
			break
		}
		if n == nPeers {
			nOkay++
			level.Debug(p.logger).Log("msg", "gossip looks settled", "elapsed", elapsed)
		} else {
			nOkay = 0
			level.Info(p.logger).Log("msg", "gossip not settled", "polls", totalPolls, "before", nPeers, "now", n, "elapsed", elapsed)
		}
		nPeers = n
		totalPolls++
	}
	close(p.readyc)
}

// State is a piece of state that can be serialized and merged with other
// serialized state.
type State interface {
	// MarshalBinary serializes the underlying state.
	MarshalBinary() ([]byte, error)

	// Merge merges serialized state into the underlying state.
	Merge(b []byte) error
}

// We use a simple broadcast implementation in which items are never invalidated by others.
type simpleBroadcast []byte

func (b simpleBroadcast) Message() []byte                       { return []byte(b) }
func (b simpleBroadcast) Invalidates(memberlist.Broadcast) bool { return false }
func (b simpleBroadcast) Finished()                             {}

func resolvePeers(ctx context.Context, peers []string, myAddress string, res net.Resolver, waitIfEmpty bool) ([]string, error) {
	var resolvedPeers []string

	for _, peer := range peers {
		host, port, err := net.SplitHostPort(peer)
		if err != nil {
			return nil, errors.Wrapf(err, "split host/port for peer %s", peer)
		}

		retryCtx, cancel := context.WithCancel(ctx)

		ips, err := res.LookupIPAddr(ctx, host)
		if err != nil {
			// Assume direct address.
			resolvedPeers = append(resolvedPeers, peer)
			continue
		}

		if len(ips) == 0 {
			var lookupErrSpotted bool

			err := retry(2*time.Second, retryCtx.Done(), func() error {
				if lookupErrSpotted {
					// We need to invoke cancel in next run of retry when lookupErrSpotted to preserve LookupIPAddr error.
					cancel()
				}

				ips, err = res.LookupIPAddr(retryCtx, host)
				if err != nil {
					lookupErrSpotted = true
					return errors.Wrapf(err, "IP Addr lookup for peer %s", peer)
				}

				ips = removeMyAddr(ips, port, myAddress)
				if len(ips) == 0 {
					if !waitIfEmpty {
						return nil
					}
					return errors.New("empty IPAddr result. Retrying")
				}

				return nil
			})
			if err != nil {
				return nil, err
			}
		}

		for _, ip := range ips {
			resolvedPeers = append(resolvedPeers, net.JoinHostPort(ip.String(), port))
		}
	}

	return resolvedPeers, nil
}

func removeMyAddr(ips []net.IPAddr, targetPort string, myAddr string) []net.IPAddr {
	var result []net.IPAddr

	for _, ip := range ips {
		if net.JoinHostPort(ip.String(), targetPort) == myAddr {
			continue
		}
		result = append(result, ip)
	}

	return result
}

func hasNonlocal(clusterPeers []string) bool {
	for _, peer := range clusterPeers {
		if host, _, err := net.SplitHostPort(peer); err == nil {
			peer = host
		}
		if ip := net.ParseIP(peer); ip != nil && !ip.IsLoopback() {
			return true
		} else if ip == nil && strings.ToLower(peer) != "localhost" {
			return true
		}
	}
	return false
}

func isUnroutable(addr string) bool {
	if host, _, err := net.SplitHostPort(addr); err == nil {
		addr = host
	}
	if ip := net.ParseIP(addr); ip != nil && (ip.IsUnspecified() || ip.IsLoopback()) {
		return true // typically 0.0.0.0 or localhost
	} else if ip == nil && strings.ToLower(addr) == "localhost" {
		return true
	}
	return false
}

func isAny(addr string) bool {
	if host, _, err := net.SplitHostPort(addr); err == nil {
		addr = host
	}
	return addr == "" || net.ParseIP(addr).IsUnspecified()
}

// retry executes f every interval seconds until timeout or no error is returned from f.
func retry(interval time.Duration, stopc <-chan struct{}, f func() error) error {
	tick := time.NewTicker(interval)
	defer tick.Stop()

	var err error
	for {
		if err = f(); err == nil {
			return nil
		}
		select {
		case <-stopc:
			return err
		case <-tick.C:
		}
	}
}

func removeOldPeer(old []peer, addr string) []peer {
	new := make([]peer, 0, len(old))
	for _, p := range old {
		if p.Address() != addr {
			new = append(new, p)
		}
	}

	return new
}<|MERGE_RESOLUTION|>--- conflicted
+++ resolved
@@ -118,12 +118,6 @@
 	tcpTimeout time.Duration,
 	probeTimeout time.Duration,
 	probeInterval time.Duration,
-<<<<<<< HEAD
-	reconnectInterval time.Duration,
-	reconnectTimeout time.Duration,
-	refreshInterval time.Duration,
-=======
->>>>>>> ec263489
 ) (*Peer, error) {
 	bindHost, bindPortStr, err := net.SplitHostPort(bindAddr)
 	if err != nil {
@@ -176,21 +170,12 @@
 	}
 
 	p := &Peer{
-<<<<<<< HEAD
-		states:     map[string]State{},
-		stopc:      make(chan struct{}),
-		readyc:     make(chan struct{}),
-		logger:     l,
-		peers:      map[string]peer{},
-		knownPeers: knownPeers,
-=======
 		states:        map[string]State{},
 		stopc:         make(chan struct{}),
 		readyc:        make(chan struct{}),
 		logger:        l,
 		peers:         map[string]peer{},
 		resolvedPeers: resolvedPeers,
->>>>>>> ec263489
 	}
 
 	p.register(reg)
