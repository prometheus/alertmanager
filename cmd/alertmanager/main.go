--- conflicted
+++ resolved
@@ -115,43 +115,34 @@
 	}
 
 	logger := log.NewLogger(os.Stderr)
-<<<<<<< HEAD
 
 	var mrouter *mesh.Router
 	if *meshListen != "" {
-		mrouter = initMesh(*meshListen, *hwaddr, *nickname, *password)
-=======
-	mrouter, err := initMesh(*meshListen, *hwaddr, *nickname, *password, log.With("component", "mesh"))
-	if err != nil {
-		log.Fatal(err)
->>>>>>> 6a69491e
+  	mrouter, err = initMesh(*meshListen, *hwaddr, *nickname, *password, log.With("component", "mesh"))
+	  if err != nil {
+		  log.Fatal(err)
+    }
 	}
 
 	stopc := make(chan struct{})
 	var wg sync.WaitGroup
 	wg.Add(1)
 
-<<<<<<< HEAD
+
 	notificationLogOpts := []nflog.Option{
-=======
-	notificationLog, err := nflog.New(
-		nflog.WithMesh(func(g mesh.Gossiper) mesh.Gossip {
+		nflog.WithRetention(*retention),
+		nflog.WithSnapshot(filepath.Join(*dataDir, "nflog")),
+		nflog.WithMaintenance(15*time.Minute, stopc, wg.Done),
+		nflog.WithMetrics(prometheus.DefaultRegisterer),
+		nflog.WithLogger(logger.With("component", "nflog")),
+	}
+	if *meshListen != "" {
+		notificationLogOpts = append(notificationLogOpts, nflog.WithMesh(func(g mesh.Gossiper) mesh.Gossip {
 			res, err := mrouter.NewGossip("nflog", g)
 			if err != nil {
 				log.Fatal(err)
 			}
 			return res
-		}),
->>>>>>> 6a69491e
-		nflog.WithRetention(*retention),
-		nflog.WithSnapshot(filepath.Join(*dataDir, "nflog")),
-		nflog.WithMaintenance(15*time.Minute, stopc, wg.Done),
-		nflog.WithMetrics(prometheus.DefaultRegisterer),
-		nflog.WithLogger(logger.With("component", "nflog")),
-	}
-	if *meshListen != "" {
-		notificationLogOpts = append(notificationLogOpts, nflog.WithMesh(func(g mesh.Gossiper) mesh.Gossip {
-			return mrouter.NewGossip("nflog", g)
 		}))
 	}
 	notificationLog, err := nflog.New(notificationLogOpts...)
@@ -166,24 +157,18 @@
 		Retention:    *retention,
 		Logger:       logger.With("component", "silences"),
 		Metrics:      prometheus.DefaultRegisterer,
-<<<<<<< HEAD
 	}
 	if *meshListen != "" {
 		silenceOpts.Gossip = func(g mesh.Gossiper) mesh.Gossip {
-			return mrouter.NewGossip("silences", g)
-		}
-	}
-	silences, err := silence.New(silenceOpts)
-=======
-		Gossip: func(g mesh.Gossiper) mesh.Gossip {
 			res, err := mrouter.NewGossip("silences", g)
 			if err != nil {
 				log.Fatal(err)
 			}
 			return res
-		},
-	})
->>>>>>> 6a69491e
+		}
+	}
+	silences, err := silence.New(silenceOpts)
+
 	if err != nil {
 		log.Fatal(err)
 	}
