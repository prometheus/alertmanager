--- conflicted
+++ resolved
@@ -319,14 +319,6 @@
 
 		hash = md5HashAsMetricValue(plainCfg)
 
-<<<<<<< HEAD
-=======
-		err = api.Update(conf, time.Duration(conf.Global.ResolveTimeout))
-		if err != nil {
-			return err
-		}
-
->>>>>>> 17e8cc04
 		tmpl, err = template.FromGlobs(conf.Templates...)
 		if err != nil {
 			return err
@@ -349,12 +341,7 @@
 			logger,
 		)
 
-		err = apiV1.Update(conf, time.Duration(conf.Global.ResolveTimeout))
-		if err != nil {
-			return err
-		}
-
-		err = apiV2.Update(conf, time.Duration(conf.Global.ResolveTimeout), setAlertStatus(inhibitor, marker, silences))
+		err = api.Update(conf, time.Duration(conf.Global.ResolveTimeout), setAlertStatus(inhibitor, marker, silences))
 		if err != nil {
 			return err
 		}
