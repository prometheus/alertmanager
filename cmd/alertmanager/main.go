--- conflicted
+++ resolved
@@ -199,7 +199,6 @@
 	}
 	compat.InitFromFlags(logger, ff)
 
-<<<<<<< HEAD
 	if ff.EnableAutoGOMEMLIMIT() {
 		if *memlimitRatio <= 0.0 || *memlimitRatio > 1.0 {
 			level.Error(logger).Log("msg", "--auto-gomemlimit.ratio must be greater than 0 and less than or equal to 1.")
@@ -216,14 +215,15 @@
 			),
 		); err != nil {
 			level.Warn(logger).Log("component", "automemlimit", "msg", "Failed to set GOMEMLIMIT automatically", "err", err)
-=======
+		}
+	}
+
 	if ff.EnableAutoGOMAXPROCS() {
 		l := func(format string, a ...interface{}) {
 			level.Info(logger).Log("component", "automaxprocs", "msg", fmt.Sprintf(strings.TrimPrefix(format, "maxprocs: "), a...))
 		}
 		if _, err := maxprocs.Set(maxprocs.Logger(l)); err != nil {
 			level.Warn(logger).Log("msg", "Failed to set GOMAXPROCS automatically", "err", err)
->>>>>>> 4c1a187f
 		}
 	}
 
