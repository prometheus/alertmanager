// Copyright 2015 Prometheus Team
// Licensed under the Apache License, Version 2.0 (the "License");
// you may not use this file except in compliance with the License.
// You may obtain a copy of the License at
//
// http://www.apache.org/licenses/LICENSE-2.0
//
// Unless required by applicable law or agreed to in writing, software
// distributed under the License is distributed on an "AS IS" BASIS,
// WITHOUT WARRANTIES OR CONDITIONS OF ANY KIND, either express or implied.
// See the License for the specific language governing permissions and
// limitations under the License.

package config

import (
	"fmt"
	"net/textproto"
	"regexp"
	"strings"
	"text/template"
	"time"

	"github.com/pkg/errors"
	commoncfg "github.com/prometheus/common/config"
	"github.com/prometheus/common/sigv4"
)

var (
	// DefaultWebhookConfig defines default values for Webhook configurations.
	DefaultWebhookConfig = WebhookConfig{
		NotifierConfig: NotifierConfig{
			VSendResolved: true,
		},
	}

	// DefaultWebexConfig defines default values for Webex configurations.
	DefaultWebexConfig = WebexConfig{
		NotifierConfig: NotifierConfig{
			VSendResolved: true,
		},
		Message: `{{ template "webex.default.message" . }}`,
	}

	// DefaultDiscordConfig defines default values for Discord configurations.
	DefaultDiscordConfig = DiscordConfig{
		NotifierConfig: NotifierConfig{
			VSendResolved: true,
		},
		Title:   `{{ template "discord.default.title" . }}`,
		Message: `{{ template "discord.default.message" . }}`,
	}

	// DefaultEmailConfig defines default values for Email configurations.
	DefaultEmailConfig = EmailConfig{
		NotifierConfig: NotifierConfig{
			VSendResolved: false,
		},
		HTML: `{{ template "email.default.html" . }}`,
		Text: ``,
	}

	// DefaultEmailSubject defines the default Subject header of an Email.
	DefaultEmailSubject = `{{ template "email.default.subject" . }}`

	// DefaultPagerdutyDetails defines the default values for PagerDuty details.
	DefaultPagerdutyDetails = map[string]string{
		"firing":       `{{ template "pagerduty.default.instances" .Alerts.Firing }}`,
		"resolved":     `{{ template "pagerduty.default.instances" .Alerts.Resolved }}`,
		"num_firing":   `{{ .Alerts.Firing | len }}`,
		"num_resolved": `{{ .Alerts.Resolved | len }}`,
	}

	// DefaultPagerdutyConfig defines default values for PagerDuty configurations.
	DefaultPagerdutyConfig = PagerdutyConfig{
		NotifierConfig: NotifierConfig{
			VSendResolved: true,
		},
		Description: `{{ template "pagerduty.default.description" .}}`,
		Client:      `{{ template "pagerduty.default.client" . }}`,
		ClientURL:   `{{ template "pagerduty.default.clientURL" . }}`,
	}

	// DefaultSlackConfig defines default values for Slack configurations.
	DefaultSlackConfig = SlackConfig{
		NotifierConfig: NotifierConfig{
			VSendResolved: false,
		},
		Color:      `{{ if eq .Status "firing" }}danger{{ else }}good{{ end }}`,
		Username:   `{{ template "slack.default.username" . }}`,
		Title:      `{{ template "slack.default.title" . }}`,
		TitleLink:  `{{ template "slack.default.titlelink" . }}`,
		IconEmoji:  `{{ template "slack.default.iconemoji" . }}`,
		IconURL:    `{{ template "slack.default.iconurl" . }}`,
		Pretext:    `{{ template "slack.default.pretext" . }}`,
		Text:       `{{ template "slack.default.text" . }}`,
		Fallback:   `{{ template "slack.default.fallback" . }}`,
		CallbackID: `{{ template "slack.default.callbackid" . }}`,
		Footer:     `{{ template "slack.default.footer" . }}`,
	}

	// DefaultOpsGenieConfig defines default values for OpsGenie configurations.
	DefaultOpsGenieConfig = OpsGenieConfig{
		NotifierConfig: NotifierConfig{
			VSendResolved: true,
		},
		Message:     `{{ template "opsgenie.default.message" . }}`,
		Description: `{{ template "opsgenie.default.description" . }}`,
		Source:      `{{ template "opsgenie.default.source" . }}`,
		// TODO: Add a details field with all the alerts.
	}

	// DefaultWechatConfig defines default values for wechat configurations.
	DefaultWechatConfig = WechatConfig{
		NotifierConfig: NotifierConfig{
			VSendResolved: false,
		},
		Message: `{{ template "wechat.default.message" . }}`,
		ToUser:  `{{ template "wechat.default.to_user" . }}`,
		ToParty: `{{ template "wechat.default.to_party" . }}`,
		ToTag:   `{{ template "wechat.default.to_tag" . }}`,
		AgentID: `{{ template "wechat.default.agent_id" . }}`,
	}

	// DefaultVictorOpsConfig defines default values for VictorOps configurations.
	DefaultVictorOpsConfig = VictorOpsConfig{
		NotifierConfig: NotifierConfig{
			VSendResolved: true,
		},
		MessageType:       `CRITICAL`,
		StateMessage:      `{{ template "victorops.default.state_message" . }}`,
		EntityDisplayName: `{{ template "victorops.default.entity_display_name" . }}`,
		MonitoringTool:    `{{ template "victorops.default.monitoring_tool" . }}`,
	}

	// DefaultPushoverConfig defines default values for Pushover configurations.
	DefaultPushoverConfig = PushoverConfig{
		NotifierConfig: NotifierConfig{
			VSendResolved: true,
		},
		Title:    `{{ template "pushover.default.title" . }}`,
		Message:  `{{ template "pushover.default.message" . }}`,
		URL:      `{{ template "pushover.default.url" . }}`,
		Priority: `{{ if eq .Status "firing" }}2{{ else }}0{{ end }}`, // emergency (firing) or normal
		Retry:    duration(1 * time.Minute),
		Expire:   duration(1 * time.Hour),
		HTML:     false,
	}

	// DefaultSNSConfig defines default values for SNS configurations.
	DefaultSNSConfig = SNSConfig{
		NotifierConfig: NotifierConfig{
			VSendResolved: true,
		},
		Subject: `{{ template "sns.default.subject" . }}`,
		Message: `{{ template "sns.default.message" . }}`,
	}

	DefaultTelegramConfig = TelegramConfig{
		NotifierConfig: NotifierConfig{
			VSendResolved: true,
		},
		DisableNotifications: false,
		Message:              `{{ template "telegram.default.message" . }}`,
		ParseMode:            "HTML",
	}
)

// NotifierConfig contains base options common across all notifier configurations.
type NotifierConfig struct {
	VSendResolved bool `yaml:"send_resolved" json:"send_resolved"`
}

func (nc *NotifierConfig) SendResolved() bool {
	return nc.VSendResolved
}

// WebexConfig configures notifications via Webex.
type WebexConfig struct {
	NotifierConfig `yaml:",inline" json:",inline"`
	HTTPConfig     *commoncfg.HTTPClientConfig `yaml:"http_config,omitempty" json:"http_config,omitempty"`
	APIURL         *URL                        `yaml:"api_url,omitempty" json:"api_url,omitempty"`

	Message string `yaml:"message,omitempty" json:"message,omitempty"`
	RoomID  string `yaml:"room_id" json:"room_id"`
}

// UnmarshalYAML implements the yaml.Unmarshaler interface.
func (c *WebexConfig) UnmarshalYAML(unmarshal func(interface{}) error) error {
	*c = DefaultWebexConfig
	type plain WebexConfig
	if err := unmarshal((*plain)(c)); err != nil {
		return err
	}

	if c.RoomID == "" {
		return fmt.Errorf("missing room_id on webex_config")
	}

	if c.HTTPConfig == nil || c.HTTPConfig.Authorization == nil {
		return fmt.Errorf("missing webex_configs.http_config.authorization")
	}

	return nil
}

// DiscordConfig configures notifications via Discord.
type DiscordConfig struct {
	NotifierConfig `yaml:",inline" json:",inline"`

	HTTPConfig *commoncfg.HTTPClientConfig `yaml:"http_config,omitempty" json:"http_config,omitempty"`
	WebhookURL *SecretURL                  `yaml:"webhook_url,omitempty" json:"webhook_url,omitempty"`

	Title   string `yaml:"title,omitempty" json:"title,omitempty"`
	Message string `yaml:"message,omitempty" json:"message,omitempty"`
}

// UnmarshalYAML implements the yaml.Unmarshaler interface.
func (c *DiscordConfig) UnmarshalYAML(unmarshal func(interface{}) error) error {
	*c = DefaultDiscordConfig
	type plain DiscordConfig
	return unmarshal((*plain)(c))
}

// EmailConfig configures notifications via mail.
type EmailConfig struct {
	NotifierConfig `yaml:",inline" json:",inline"`

	// Email address to notify.
	To               string              `yaml:"to,omitempty" json:"to,omitempty"`
	From             string              `yaml:"from,omitempty" json:"from,omitempty"`
	Hello            string              `yaml:"hello,omitempty" json:"hello,omitempty"`
	Smarthost        HostPort            `yaml:"smarthost,omitempty" json:"smarthost,omitempty"`
	AuthUsername     string              `yaml:"auth_username,omitempty" json:"auth_username,omitempty"`
	AuthPassword     Secret              `yaml:"auth_password,omitempty" json:"auth_password,omitempty"`
	AuthPasswordFile string              `yaml:"auth_password_file,omitempty" json:"auth_password_file,omitempty"`
	AuthSecret       Secret              `yaml:"auth_secret,omitempty" json:"auth_secret,omitempty"`
	AuthIdentity     string              `yaml:"auth_identity,omitempty" json:"auth_identity,omitempty"`
	Headers          map[string]string   `yaml:"headers,omitempty" json:"headers,omitempty"`
	HTML             string              `yaml:"html,omitempty" json:"html,omitempty"`
	Text             string              `yaml:"text,omitempty" json:"text,omitempty"`
	RequireTLS       *bool               `yaml:"require_tls,omitempty" json:"require_tls,omitempty"`
	TLSConfig        commoncfg.TLSConfig `yaml:"tls_config,omitempty" json:"tls_config,omitempty"`
}

// UnmarshalYAML implements the yaml.Unmarshaler interface.
func (c *EmailConfig) UnmarshalYAML(unmarshal func(interface{}) error) error {
	*c = DefaultEmailConfig
	type plain EmailConfig
	if err := unmarshal((*plain)(c)); err != nil {
		return err
	}
	if c.To == "" {
		return fmt.Errorf("missing to address in email config")
	}
	// Header names are case-insensitive, check for collisions.
	normalizedHeaders := map[string]string{}
	for h, v := range c.Headers {
		normalized := textproto.CanonicalMIMEHeaderKey(h)
		if _, ok := normalizedHeaders[normalized]; ok {
			return fmt.Errorf("duplicate header %q in email config", normalized)
		}
		normalizedHeaders[normalized] = v
	}
	c.Headers = normalizedHeaders

	return nil
}

// PagerdutyConfig configures notifications via PagerDuty.
type PagerdutyConfig struct {
	NotifierConfig `yaml:",inline" json:",inline"`

	HTTPConfig *commoncfg.HTTPClientConfig `yaml:"http_config,omitempty" json:"http_config,omitempty"`

	ServiceKey     Secret            `yaml:"service_key,omitempty" json:"service_key,omitempty"`
	ServiceKeyFile string            `yaml:"service_key_file,omitempty" json:"service_key_file,omitempty"`
	RoutingKey     Secret            `yaml:"routing_key,omitempty" json:"routing_key,omitempty"`
	RoutingKeyFile string            `yaml:"routing_key_file,omitempty" json:"routing_key_file,omitempty"`
	URL            *URL              `yaml:"url,omitempty" json:"url,omitempty"`
	Client         string            `yaml:"client,omitempty" json:"client,omitempty"`
	ClientURL      string            `yaml:"client_url,omitempty" json:"client_url,omitempty"`
	Description    string            `yaml:"description,omitempty" json:"description,omitempty"`
	Details        map[string]string `yaml:"details,omitempty" json:"details,omitempty"`
	Images         []PagerdutyImage  `yaml:"images,omitempty" json:"images,omitempty"`
	Links          []PagerdutyLink   `yaml:"links,omitempty" json:"links,omitempty"`
	Source         string            `yaml:"source,omitempty" json:"source,omitempty"`
	Severity       string            `yaml:"severity,omitempty" json:"severity,omitempty"`
	Class          string            `yaml:"class,omitempty" json:"class,omitempty"`
	Component      string            `yaml:"component,omitempty" json:"component,omitempty"`
	Group          string            `yaml:"group,omitempty" json:"group,omitempty"`
}

// PagerdutyLink is a link
type PagerdutyLink struct {
	Href string `yaml:"href,omitempty" json:"href,omitempty"`
	Text string `yaml:"text,omitempty" json:"text,omitempty"`
}

// PagerdutyImage is an image
type PagerdutyImage struct {
	Src  string `yaml:"src,omitempty" json:"src,omitempty"`
	Alt  string `yaml:"alt,omitempty" json:"alt,omitempty"`
	Href string `yaml:"href,omitempty" json:"href,omitempty"`
}

// UnmarshalYAML implements the yaml.Unmarshaler interface.
func (c *PagerdutyConfig) UnmarshalYAML(unmarshal func(interface{}) error) error {
	*c = DefaultPagerdutyConfig
	type plain PagerdutyConfig
	if err := unmarshal((*plain)(c)); err != nil {
		return err
	}
	if c.RoutingKey == "" && c.ServiceKey == "" && c.RoutingKeyFile == "" && c.ServiceKeyFile == "" {
		return fmt.Errorf("missing service or routing key in PagerDuty config")
	}
	if len(c.RoutingKey) > 0 && len(c.RoutingKeyFile) > 0 {
		return fmt.Errorf("at most one of routing_key & routing_key_file must be configured")
	}
	if len(c.ServiceKey) > 0 && len(c.ServiceKeyFile) > 0 {
		return fmt.Errorf("at most one of service_key & service_key_file must be configured")
	}
	if c.Details == nil {
		c.Details = make(map[string]string)
	}
	if c.Source == "" {
		c.Source = c.Client
	}
	for k, v := range DefaultPagerdutyDetails {
		if _, ok := c.Details[k]; !ok {
			c.Details[k] = v
		}
	}
	return nil
}

// SlackAction configures a single Slack action that is sent with each notification.
// See https://api.slack.com/docs/message-attachments#action_fields and https://api.slack.com/docs/message-buttons
// for more information.
type SlackAction struct {
	Type         string                  `yaml:"type,omitempty"  json:"type,omitempty"`
	Text         string                  `yaml:"text,omitempty"  json:"text,omitempty"`
	URL          string                  `yaml:"url,omitempty"   json:"url,omitempty"`
	Style        string                  `yaml:"style,omitempty" json:"style,omitempty"`
	Name         string                  `yaml:"name,omitempty"  json:"name,omitempty"`
	Value        string                  `yaml:"value,omitempty"  json:"value,omitempty"`
	ConfirmField *SlackConfirmationField `yaml:"confirm,omitempty"  json:"confirm,omitempty"`
}

// UnmarshalYAML implements the yaml.Unmarshaler interface for SlackAction.
func (c *SlackAction) UnmarshalYAML(unmarshal func(interface{}) error) error {
	type plain SlackAction
	if err := unmarshal((*plain)(c)); err != nil {
		return err
	}
	if c.Type == "" {
		return fmt.Errorf("missing type in Slack action configuration")
	}
	if c.Text == "" {
		return fmt.Errorf("missing text in Slack action configuration")
	}
	if c.URL != "" {
		// Clear all message action fields.
		c.Name = ""
		c.Value = ""
		c.ConfirmField = nil
	} else if c.Name != "" {
		c.URL = ""
	} else {
		return fmt.Errorf("missing name or url in Slack action configuration")
	}
	return nil
}

// SlackConfirmationField protect users from destructive actions or particularly distinguished decisions
// by asking them to confirm their button click one more time.
// See https://api.slack.com/docs/interactive-message-field-guide#confirmation_fields for more information.
type SlackConfirmationField struct {
	Text        string `yaml:"text,omitempty"  json:"text,omitempty"`
	Title       string `yaml:"title,omitempty"  json:"title,omitempty"`
	OkText      string `yaml:"ok_text,omitempty"  json:"ok_text,omitempty"`
	DismissText string `yaml:"dismiss_text,omitempty"  json:"dismiss_text,omitempty"`
}

// UnmarshalYAML implements the yaml.Unmarshaler interface for SlackConfirmationField.
func (c *SlackConfirmationField) UnmarshalYAML(unmarshal func(interface{}) error) error {
	type plain SlackConfirmationField
	if err := unmarshal((*plain)(c)); err != nil {
		return err
	}
	if c.Text == "" {
		return fmt.Errorf("missing text in Slack confirmation configuration")
	}
	return nil
}

// SlackField configures a single Slack field that is sent with each notification.
// Each field must contain a title, value, and optionally, a boolean value to indicate if the field
// is short enough to be displayed next to other fields designated as short.
// See https://api.slack.com/docs/message-attachments#fields for more information.
type SlackField struct {
	Title string `yaml:"title,omitempty" json:"title,omitempty"`
	Value string `yaml:"value,omitempty" json:"value,omitempty"`
	Short *bool  `yaml:"short,omitempty" json:"short,omitempty"`
}

// UnmarshalYAML implements the yaml.Unmarshaler interface for SlackField.
func (c *SlackField) UnmarshalYAML(unmarshal func(interface{}) error) error {
	type plain SlackField
	if err := unmarshal((*plain)(c)); err != nil {
		return err
	}
	if c.Title == "" {
		return fmt.Errorf("missing title in Slack field configuration")
	}
	if c.Value == "" {
		return fmt.Errorf("missing value in Slack field configuration")
	}
	return nil
}

// SlackConfig configures notifications via Slack.
type SlackConfig struct {
	NotifierConfig `yaml:",inline" json:",inline"`

	HTTPConfig *commoncfg.HTTPClientConfig `yaml:"http_config,omitempty" json:"http_config,omitempty"`

	APIURL     *SecretURL `yaml:"api_url,omitempty" json:"api_url,omitempty"`
	APIURLFile string     `yaml:"api_url_file,omitempty" json:"api_url_file,omitempty"`

	// Slack channel override, (like #other-channel or @username).
	Channel  string `yaml:"channel,omitempty" json:"channel,omitempty"`
	Username string `yaml:"username,omitempty" json:"username,omitempty"`
	Color    string `yaml:"color,omitempty" json:"color,omitempty"`

	Title       string         `yaml:"title,omitempty" json:"title,omitempty"`
	TitleLink   string         `yaml:"title_link,omitempty" json:"title_link,omitempty"`
	Pretext     string         `yaml:"pretext,omitempty" json:"pretext,omitempty"`
	Text        string         `yaml:"text,omitempty" json:"text,omitempty"`
	Fields      []*SlackField  `yaml:"fields,omitempty" json:"fields,omitempty"`
	ShortFields bool           `yaml:"short_fields" json:"short_fields,omitempty"`
	Footer      string         `yaml:"footer,omitempty" json:"footer,omitempty"`
	Fallback    string         `yaml:"fallback,omitempty" json:"fallback,omitempty"`
	CallbackID  string         `yaml:"callback_id,omitempty" json:"callback_id,omitempty"`
	IconEmoji   string         `yaml:"icon_emoji,omitempty" json:"icon_emoji,omitempty"`
	IconURL     string         `yaml:"icon_url,omitempty" json:"icon_url,omitempty"`
	ImageURL    string         `yaml:"image_url,omitempty" json:"image_url,omitempty"`
	ThumbURL    string         `yaml:"thumb_url,omitempty" json:"thumb_url,omitempty"`
	LinkNames   bool           `yaml:"link_names" json:"link_names,omitempty"`
	MrkdwnIn    []string       `yaml:"mrkdwn_in,omitempty" json:"mrkdwn_in,omitempty"`
	Actions     []*SlackAction `yaml:"actions,omitempty" json:"actions,omitempty"`
}

// UnmarshalYAML implements the yaml.Unmarshaler interface.
func (c *SlackConfig) UnmarshalYAML(unmarshal func(interface{}) error) error {
	*c = DefaultSlackConfig
	type plain SlackConfig
	if err := unmarshal((*plain)(c)); err != nil {
		return err
	}

	if c.APIURL != nil && len(c.APIURLFile) > 0 {
		return fmt.Errorf("at most one of api_url & api_url_file must be configured")
	}

	return nil
}

// WebhookConfig configures notifications via a generic webhook.
type WebhookConfig struct {
	NotifierConfig `yaml:",inline" json:",inline"`

	HTTPConfig *commoncfg.HTTPClientConfig `yaml:"http_config,omitempty" json:"http_config,omitempty"`

	// URL to send POST request to.
<<<<<<< HEAD
	URL     *URL   `yaml:"url" json:"url"`
	URLFile string `yaml:"url_file" json:"url_file"`
=======
	URL *SecretURL `yaml:"url" json:"url"`

>>>>>>> 7923bc5f
	// MaxAlerts is the maximum number of alerts to be sent per webhook message.
	// Alerts exceeding this threshold will be truncated. Setting this to 0
	// allows an unlimited number of alerts.
	MaxAlerts uint64 `yaml:"max_alerts" json:"max_alerts"`
}

// UnmarshalYAML implements the yaml.Unmarshaler interface.
func (c *WebhookConfig) UnmarshalYAML(unmarshal func(interface{}) error) error {
	*c = DefaultWebhookConfig
	type plain WebhookConfig
	if err := unmarshal((*plain)(c)); err != nil {
		return err
	}
	if c.URL == nil && c.URLFile == "" {
		return fmt.Errorf("one of url or url_file must be configured")
	}
	if c.URL != nil && c.URLFile != "" {
		return fmt.Errorf("at most one of url & url_file must be configured")
	}
	if c.URL != nil {
		if c.URL.Scheme != "https" && c.URL.Scheme != "http" {
			return fmt.Errorf("scheme required for webhook url")
		}
	}
	return nil
}

// WechatConfig configures notifications via Wechat.
type WechatConfig struct {
	NotifierConfig `yaml:",inline" json:",inline"`

	HTTPConfig *commoncfg.HTTPClientConfig `yaml:"http_config,omitempty" json:"http_config,omitempty"`

	APISecret   Secret `yaml:"api_secret,omitempty" json:"api_secret,omitempty"`
	CorpID      string `yaml:"corp_id,omitempty" json:"corp_id,omitempty"`
	Message     string `yaml:"message,omitempty" json:"message,omitempty"`
	APIURL      *URL   `yaml:"api_url,omitempty" json:"api_url,omitempty"`
	ToUser      string `yaml:"to_user,omitempty" json:"to_user,omitempty"`
	ToParty     string `yaml:"to_party,omitempty" json:"to_party,omitempty"`
	ToTag       string `yaml:"to_tag,omitempty" json:"to_tag,omitempty"`
	AgentID     string `yaml:"agent_id,omitempty" json:"agent_id,omitempty"`
	MessageType string `yaml:"message_type,omitempty" json:"message_type,omitempty"`
}

const wechatValidTypesRe = `^(text|markdown)$`

var wechatTypeMatcher = regexp.MustCompile(wechatValidTypesRe)

// UnmarshalYAML implements the yaml.Unmarshaler interface.
func (c *WechatConfig) UnmarshalYAML(unmarshal func(interface{}) error) error {
	*c = DefaultWechatConfig
	type plain WechatConfig
	if err := unmarshal((*plain)(c)); err != nil {
		return err
	}

	if c.MessageType == "" {
		c.MessageType = "text"
	}

	if !wechatTypeMatcher.MatchString(c.MessageType) {
		return errors.Errorf("weChat message type %q does not match valid options %s", c.MessageType, wechatValidTypesRe)
	}

	return nil
}

// OpsGenieConfig configures notifications via OpsGenie.
type OpsGenieConfig struct {
	NotifierConfig `yaml:",inline" json:",inline"`

	HTTPConfig *commoncfg.HTTPClientConfig `yaml:"http_config,omitempty" json:"http_config,omitempty"`

	APIKey       Secret                    `yaml:"api_key,omitempty" json:"api_key,omitempty"`
	APIKeyFile   string                    `yaml:"api_key_file,omitempty" json:"api_key_file,omitempty"`
	APIURL       *URL                      `yaml:"api_url,omitempty" json:"api_url,omitempty"`
	Message      string                    `yaml:"message,omitempty" json:"message,omitempty"`
	Description  string                    `yaml:"description,omitempty" json:"description,omitempty"`
	Source       string                    `yaml:"source,omitempty" json:"source,omitempty"`
	Details      map[string]string         `yaml:"details,omitempty" json:"details,omitempty"`
	Entity       string                    `yaml:"entity,omitempty" json:"entity,omitempty"`
	Responders   []OpsGenieConfigResponder `yaml:"responders,omitempty" json:"responders,omitempty"`
	Actions      string                    `yaml:"actions,omitempty" json:"actions,omitempty"`
	Tags         string                    `yaml:"tags,omitempty" json:"tags,omitempty"`
	Note         string                    `yaml:"note,omitempty" json:"note,omitempty"`
	Priority     string                    `yaml:"priority,omitempty" json:"priority,omitempty"`
	UpdateAlerts bool                      `yaml:"update_alerts,omitempty" json:"update_alerts,omitempty"`
}

const opsgenieValidTypesRe = `^(team|teams|user|escalation|schedule)$`

var opsgenieTypeMatcher = regexp.MustCompile(opsgenieValidTypesRe)

// UnmarshalYAML implements the yaml.Unmarshaler interface.
func (c *OpsGenieConfig) UnmarshalYAML(unmarshal func(interface{}) error) error {
	*c = DefaultOpsGenieConfig
	type plain OpsGenieConfig
	if err := unmarshal((*plain)(c)); err != nil {
		return err
	}

	if c.APIKey != "" && len(c.APIKeyFile) > 0 {
		return fmt.Errorf("at most one of api_key & api_key_file must be configured")
	}

	for _, r := range c.Responders {
		if r.ID == "" && r.Username == "" && r.Name == "" {
			return errors.Errorf("opsGenieConfig responder %v has to have at least one of id, username or name specified", r)
		}

		if strings.Contains(r.Type, "{{") {
			_, err := template.New("").Parse(r.Type)
			if err != nil {
				return errors.Errorf("opsGenieConfig responder %v type is not a valid template: %v", r, err)
			}
		} else {
			r.Type = strings.ToLower(r.Type)
			if !opsgenieTypeMatcher.MatchString(r.Type) {
				return errors.Errorf("opsGenieConfig responder %v type does not match valid options %s", r, opsgenieValidTypesRe)
			}
		}
	}

	return nil
}

type OpsGenieConfigResponder struct {
	// One of those 3 should be filled.
	ID       string `yaml:"id,omitempty" json:"id,omitempty"`
	Name     string `yaml:"name,omitempty" json:"name,omitempty"`
	Username string `yaml:"username,omitempty" json:"username,omitempty"`

	// team, user, escalation, schedule etc.
	Type string `yaml:"type,omitempty" json:"type,omitempty"`
}

// VictorOpsConfig configures notifications via VictorOps.
type VictorOpsConfig struct {
	NotifierConfig `yaml:",inline" json:",inline"`

	HTTPConfig *commoncfg.HTTPClientConfig `yaml:"http_config,omitempty" json:"http_config,omitempty"`

	APIKey            Secret            `yaml:"api_key,omitempty" json:"api_key,omitempty"`
	APIKeyFile        string            `yaml:"api_key_file,omitempty" json:"api_key_file,omitempty"`
	APIURL            *URL              `yaml:"api_url" json:"api_url"`
	RoutingKey        string            `yaml:"routing_key" json:"routing_key"`
	MessageType       string            `yaml:"message_type" json:"message_type"`
	StateMessage      string            `yaml:"state_message" json:"state_message"`
	EntityDisplayName string            `yaml:"entity_display_name" json:"entity_display_name"`
	MonitoringTool    string            `yaml:"monitoring_tool" json:"monitoring_tool"`
	CustomFields      map[string]string `yaml:"custom_fields,omitempty" json:"custom_fields,omitempty"`
}

// UnmarshalYAML implements the yaml.Unmarshaler interface.
func (c *VictorOpsConfig) UnmarshalYAML(unmarshal func(interface{}) error) error {
	*c = DefaultVictorOpsConfig
	type plain VictorOpsConfig
	if err := unmarshal((*plain)(c)); err != nil {
		return err
	}
	if c.RoutingKey == "" {
		return fmt.Errorf("missing Routing key in VictorOps config")
	}
	if c.APIKey != "" && len(c.APIKeyFile) > 0 {
		return fmt.Errorf("at most one of api_key & api_key_file must be configured")
	}

	reservedFields := []string{"routing_key", "message_type", "state_message", "entity_display_name", "monitoring_tool", "entity_id", "entity_state"}

	for _, v := range reservedFields {
		if _, ok := c.CustomFields[v]; ok {
			return fmt.Errorf("victorOps config contains custom field %s which cannot be used as it conflicts with the fixed/static fields", v)
		}
	}

	return nil
}

type duration time.Duration

func (d *duration) UnmarshalText(text []byte) error {
	parsed, err := time.ParseDuration(string(text))
	if err == nil {
		*d = duration(parsed)
	}
	return err
}

func (d duration) MarshalText() ([]byte, error) {
	return []byte(time.Duration(d).String()), nil
}

type PushoverConfig struct {
	NotifierConfig `yaml:",inline" json:",inline"`

	HTTPConfig *commoncfg.HTTPClientConfig `yaml:"http_config,omitempty" json:"http_config,omitempty"`

	UserKey     Secret   `yaml:"user_key,omitempty" json:"user_key,omitempty"`
	UserKeyFile string   `yaml:"user_key_file,omitempty" json:"user_key_file,omitempty"`
	Token       Secret   `yaml:"token,omitempty" json:"token,omitempty"`
	TokenFile   string   `yaml:"token_file,omitempty" json:"token_file,omitempty"`
	Title       string   `yaml:"title,omitempty" json:"title,omitempty"`
	Message     string   `yaml:"message,omitempty" json:"message,omitempty"`
	URL         string   `yaml:"url,omitempty" json:"url,omitempty"`
	URLTitle    string   `yaml:"url_title,omitempty" json:"url_title,omitempty"`
	Sound       string   `yaml:"sound,omitempty" json:"sound,omitempty"`
	Priority    string   `yaml:"priority,omitempty" json:"priority,omitempty"`
	Retry       duration `yaml:"retry,omitempty" json:"retry,omitempty"`
	Expire      duration `yaml:"expire,omitempty" json:"expire,omitempty"`
	HTML        bool     `yaml:"html" json:"html,omitempty"`
}

// UnmarshalYAML implements the yaml.Unmarshaler interface.
func (c *PushoverConfig) UnmarshalYAML(unmarshal func(interface{}) error) error {
	*c = DefaultPushoverConfig
	type plain PushoverConfig
	if err := unmarshal((*plain)(c)); err != nil {
		return err
	}
	if c.UserKey == "" && c.UserKeyFile == "" {
		return fmt.Errorf("one of user_key or user_key_file must be configured")
	}
	if c.UserKey != "" && c.UserKeyFile != "" {
		return fmt.Errorf("at most one of user_key & user_key_file must be configured")
	}
	if c.Token == "" && c.TokenFile == "" {
		return fmt.Errorf("one of token or token_file must be configured")
	}
	if c.Token != "" && c.TokenFile != "" {
		return fmt.Errorf("at most one of token & token_file must be configured")
	}
	return nil
}

type SNSConfig struct {
	NotifierConfig `yaml:",inline" json:",inline"`

	HTTPConfig *commoncfg.HTTPClientConfig `yaml:"http_config,omitempty" json:"http_config,omitempty"`

	APIUrl      string            `yaml:"api_url,omitempty" json:"api_url,omitempty"`
	Sigv4       sigv4.SigV4Config `yaml:"sigv4" json:"sigv4"`
	TopicARN    string            `yaml:"topic_arn,omitempty" json:"topic_arn,omitempty"`
	PhoneNumber string            `yaml:"phone_number,omitempty" json:"phone_number,omitempty"`
	TargetARN   string            `yaml:"target_arn,omitempty" json:"target_arn,omitempty"`
	Subject     string            `yaml:"subject,omitempty" json:"subject,omitempty"`
	Message     string            `yaml:"message,omitempty" json:"message,omitempty"`
	Attributes  map[string]string `yaml:"attributes,omitempty" json:"attributes,omitempty"`
}

// UnmarshalYAML implements the yaml.Unmarshaler interface.
func (c *SNSConfig) UnmarshalYAML(unmarshal func(interface{}) error) error {
	*c = DefaultSNSConfig
	type plain SNSConfig
	if err := unmarshal((*plain)(c)); err != nil {
		return err
	}
	if (c.TargetARN == "") != (c.TopicARN == "") != (c.PhoneNumber == "") {
		return fmt.Errorf("must provide either a Target ARN, Topic ARN, or Phone Number for SNS config")
	}
	return nil
}

// TelegramConfig configures notifications via Telegram.
type TelegramConfig struct {
	NotifierConfig `yaml:",inline" json:",inline"`

	HTTPConfig *commoncfg.HTTPClientConfig `yaml:"http_config,omitempty" json:"http_config,omitempty"`

	APIUrl               *URL   `yaml:"api_url" json:"api_url,omitempty"`
	BotToken             Secret `yaml:"bot_token,omitempty" json:"token,omitempty"`
	ChatID               int64  `yaml:"chat_id,omitempty" json:"chat,omitempty"`
	Message              string `yaml:"message,omitempty" json:"message,omitempty"`
	DisableNotifications bool   `yaml:"disable_notifications,omitempty" json:"disable_notifications,omitempty"`
	ParseMode            string `yaml:"parse_mode,omitempty" json:"parse_mode,omitempty"`
}

// UnmarshalYAML implements the yaml.Unmarshaler interface.
func (c *TelegramConfig) UnmarshalYAML(unmarshal func(interface{}) error) error {
	*c = DefaultTelegramConfig
	type plain TelegramConfig
	if err := unmarshal((*plain)(c)); err != nil {
		return err
	}
	if c.BotToken == "" {
		return fmt.Errorf("missing bot_token on telegram_config")
	}
	if c.ChatID == 0 {
		return fmt.Errorf("missing chat_id on telegram_config")
	}
	if c.ParseMode != "" &&
		c.ParseMode != "Markdown" &&
		c.ParseMode != "MarkdownV2" &&
		c.ParseMode != "HTML" {
		return fmt.Errorf("unknown parse_mode on telegram_config, must be Markdown, MarkdownV2, HTML or empty string")
	}
	return nil
}<|MERGE_RESOLUTION|>--- conflicted
+++ resolved
@@ -473,13 +473,9 @@
 	HTTPConfig *commoncfg.HTTPClientConfig `yaml:"http_config,omitempty" json:"http_config,omitempty"`
 
 	// URL to send POST request to.
-<<<<<<< HEAD
-	URL     *URL   `yaml:"url" json:"url"`
-	URLFile string `yaml:"url_file" json:"url_file"`
-=======
-	URL *SecretURL `yaml:"url" json:"url"`
-
->>>>>>> 7923bc5f
+	URL     *SecretURL `yaml:"url" json:"url"`
+	URLFile string     `yaml:"url_file" json:"url_file"`
+
 	// MaxAlerts is the maximum number of alerts to be sent per webhook message.
 	// Alerts exceeding this threshold will be truncated. Setting this to 0
 	// allows an unlimited number of alerts.
