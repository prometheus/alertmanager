// Copyright 2015 Prometheus Team
// Licensed under the Apache License, Version 2.0 (the "License");
// you may not use this file except in compliance with the License.
// You may obtain a copy of the License at
//
// http://www.apache.org/licenses/LICENSE-2.0
//
// Unless required by applicable law or agreed to in writing, software
// distributed under the License is distributed on an "AS IS" BASIS,
// WITHOUT WARRANTIES OR CONDITIONS OF ANY KIND, either express or implied.
// See the License for the specific language governing permissions and
// limitations under the License.

package config

import (
	"fmt"
	"strings"
	"time"

	commoncfg "github.com/prometheus/common/config"
)

var (
	// DefaultWebhookConfig defines default values for Webhook configurations.
	DefaultWebhookConfig = WebhookConfig{
		NotifierConfig: NotifierConfig{
			VSendResolved: true,
		},
	}

	// DefaultEmailConfig defines default values for Email configurations.
	DefaultEmailConfig = EmailConfig{
		NotifierConfig: NotifierConfig{
			VSendResolved: false,
		},
		HTML: `{{ template "email.default.html" . }}`,
		Text: ``,
	}

	// DefaultEmailSubject defines the default Subject header of an Email.
	DefaultEmailSubject = `{{ template "email.default.subject" . }}`

	// DefaultPagerdutyDetails defines the default values for PagerDuty details.
	DefaultPagerdutyDetails = map[string]string{
		"firing":       `{{ template "pagerduty.default.instances" .Alerts.Firing }}`,
		"resolved":     `{{ template "pagerduty.default.instances" .Alerts.Resolved }}`,
		"num_firing":   `{{ .Alerts.Firing | len }}`,
		"num_resolved": `{{ .Alerts.Resolved | len }}`,
	}

	// DefaultPagerdutyConfig defines default values for PagerDuty configurations.
	DefaultPagerdutyConfig = PagerdutyConfig{
		NotifierConfig: NotifierConfig{
			VSendResolved: true,
		},
		Description: `{{ template "pagerduty.default.description" .}}`,
		Client:      `{{ template "pagerduty.default.client" . }}`,
		ClientURL:   `{{ template "pagerduty.default.clientURL" . }}`,
	}

	// DefaultSlackConfig defines default values for Slack configurations.
	DefaultSlackConfig = SlackConfig{
		NotifierConfig: NotifierConfig{
			VSendResolved: false,
		},
		Color:      `{{ if eq .Status "firing" }}danger{{ else }}good{{ end }}`,
		Username:   `{{ template "slack.default.username" . }}`,
		Title:      `{{ template "slack.default.title" . }}`,
		TitleLink:  `{{ template "slack.default.titlelink" . }}`,
		IconEmoji:  `{{ template "slack.default.iconemoji" . }}`,
		IconURL:    `{{ template "slack.default.iconurl" . }}`,
		Pretext:    `{{ template "slack.default.pretext" . }}`,
		Text:       `{{ template "slack.default.text" . }}`,
		Fallback:   `{{ template "slack.default.fallback" . }}`,
		CallbackID: `{{ template "slack.default.callbackid" . }}`,
		Footer:     `{{ template "slack.default.footer" . }}`,
	}

	// DefaultHipchatConfig defines default values for Hipchat configurations.
	DefaultHipchatConfig = HipchatConfig{
		NotifierConfig: NotifierConfig{
			VSendResolved: false,
		},
		Color:         `{{ if eq .Status "firing" }}red{{ else }}green{{ end }}`,
		From:          `{{ template "hipchat.default.from" . }}`,
		Notify:        false,
		Message:       `{{ template "hipchat.default.message" . }}`,
		MessageFormat: `text`,
	}

	// DefaultOpsGenieConfig defines default values for OpsGenie configurations.
	DefaultOpsGenieConfig = OpsGenieConfig{
		NotifierConfig: NotifierConfig{
			VSendResolved: true,
		},
		Message:     `{{ template "opsgenie.default.message" . }}`,
		Description: `{{ template "opsgenie.default.description" . }}`,
		Source:      `{{ template "opsgenie.default.source" . }}`,
		// TODO: Add a details field with all the alerts.
	}

	// DefaultWechatConfig defines default values for wechat configurations.
	DefaultWechatConfig = WechatConfig{
		NotifierConfig: NotifierConfig{
			VSendResolved: false,
		},
		Message:   `{{ template "wechat.default.message" . }}`,
		APISecret: `{{ template "wechat.default.api_secret" . }}`,
		ToUser:    `{{ template "wechat.default.to_user" . }}`,
		ToParty:   `{{ template "wechat.default.to_party" . }}`,
		ToTag:     `{{ template "wechat.default.to_tag" . }}`,
		AgentID:   `{{ template "wechat.default.agent_id" . }}`,
	}

	// DefaultVictorOpsConfig defines default values for VictorOps configurations.
	DefaultVictorOpsConfig = VictorOpsConfig{
		NotifierConfig: NotifierConfig{
			VSendResolved: true,
		},
		MessageType:       `CRITICAL`,
		StateMessage:      `{{ template "victorops.default.state_message" . }}`,
		EntityDisplayName: `{{ template "victorops.default.entity_display_name" . }}`,
		MonitoringTool:    `{{ template "victorops.default.monitoring_tool" . }}`,
	}

	// DefaultPushoverConfig defines default values for Pushover configurations.
	DefaultPushoverConfig = PushoverConfig{
		NotifierConfig: NotifierConfig{
			VSendResolved: true,
		},
		Title:    `{{ template "pushover.default.title" . }}`,
		Message:  `{{ template "pushover.default.message" . }}`,
		URL:      `{{ template "pushover.default.url" . }}`,
		Priority: `{{ if eq .Status "firing" }}2{{ else }}0{{ end }}`, // emergency (firing) or normal
		Retry:    duration(1 * time.Minute),
		Expire:   duration(1 * time.Hour),
		HTML:     false,
	}
)

// NotifierConfig contains base options common across all notifier configurations.
type NotifierConfig struct {
	VSendResolved bool `yaml:"send_resolved" json:"send_resolved"`
}

func (nc *NotifierConfig) SendResolved() bool {
	return nc.VSendResolved
}

// EmailConfig configures notifications via mail.
type EmailConfig struct {
	NotifierConfig `yaml:",inline" json:",inline"`

	// Email address to notify.
	To           string              `yaml:"to,omitempty" json:"to,omitempty"`
	From         string              `yaml:"from,omitempty" json:"from,omitempty"`
	Hello        string              `yaml:"hello,omitempty" json:"hello,omitempty"`
	Smarthost    string              `yaml:"smarthost,omitempty" json:"smarthost,omitempty"`
	AuthUsername string              `yaml:"auth_username,omitempty" json:"auth_username,omitempty"`
	AuthPassword Secret              `yaml:"auth_password,omitempty" json:"auth_password,omitempty"`
	AuthSecret   Secret              `yaml:"auth_secret,omitempty" json:"auth_secret,omitempty"`
	AuthIdentity string              `yaml:"auth_identity,omitempty" json:"auth_identity,omitempty"`
	Headers      map[string]string   `yaml:"headers,omitempty" json:"headers,omitempty"`
	HTML         string              `yaml:"html,omitempty" json:"html,omitempty"`
	Text         string              `yaml:"text,omitempty" json:"text,omitempty"`
	RequireTLS   *bool               `yaml:"require_tls,omitempty" json:"require_tls,omitempty"`
	TLSConfig    commoncfg.TLSConfig `yaml:"tls_config,omitempty" json:"tls_config,omitempty"`
}

// UnmarshalYAML implements the yaml.Unmarshaler interface.
func (c *EmailConfig) UnmarshalYAML(unmarshal func(interface{}) error) error {
	*c = DefaultEmailConfig
	type plain EmailConfig
	if err := unmarshal((*plain)(c)); err != nil {
		return err
	}
	if c.To == "" {
		return fmt.Errorf("missing to address in email config")
	}
	// Header names are case-insensitive, check for collisions.
	normalizedHeaders := map[string]string{}
	for h, v := range c.Headers {
		normalized := strings.Title(h)
		if _, ok := normalizedHeaders[normalized]; ok {
			return fmt.Errorf("duplicate header %q in email config", normalized)
		}
		normalizedHeaders[normalized] = v
	}
	c.Headers = normalizedHeaders

	return nil
}

// PagerdutyConfig configures notifications via PagerDuty.
type PagerdutyConfig struct {
	NotifierConfig `yaml:",inline" json:",inline"`

	HTTPConfig *commoncfg.HTTPClientConfig `yaml:"http_config,omitempty" json:"http_config,omitempty"`

	ServiceKey  Secret            `yaml:"service_key,omitempty" json:"service_key,omitempty"`
	RoutingKey  Secret            `yaml:"routing_key,omitempty" json:"routing_key,omitempty"`
	URL         *URL              `yaml:"url,omitempty" json:"url,omitempty"`
	Client      string            `yaml:"client,omitempty" json:"client,omitempty"`
	ClientURL   string            `yaml:"client_url,omitempty" json:"client_url,omitempty"`
	Description string            `yaml:"description,omitempty" json:"description,omitempty"`
	Details     map[string]string `yaml:"details,omitempty" json:"details,omitempty"`
	Images      []PagerdutyImage  `yaml:"images,omitempty" json:"images,omitempty"`
	Links       []PagerdutyLink   `yaml:"links,omitempty" json:"links,omitempty"`
	Severity    string            `yaml:"severity,omitempty" json:"severity,omitempty"`
	Class       string            `yaml:"class,omitempty" json:"class,omitempty"`
	Component   string            `yaml:"component,omitempty" json:"component,omitempty"`
	Group       string            `yaml:"group,omitempty" json:"group,omitempty"`
}

// PagerdutyLink is a link
type PagerdutyLink struct {
	HRef string `yaml:"href,omitempty" json:"href,omitempty"`
	Text string `yaml:"text,omitempty" json:"text,omitempty"`
}

// PagerdutyImage is an image
type PagerdutyImage struct {
	Src  string `yaml:"src,omitempty" json:"src,omitempty"`
	Alt  string `yaml:"alt,omitempty" json:"alt,omitempty"`
	Text string `yaml:"text,omitempty" json:"text,omitempty"`
}

// UnmarshalYAML implements the yaml.Unmarshaler interface.
func (c *PagerdutyConfig) UnmarshalYAML(unmarshal func(interface{}) error) error {
	*c = DefaultPagerdutyConfig
	type plain PagerdutyConfig
	if err := unmarshal((*plain)(c)); err != nil {
		return err
	}
	if c.RoutingKey == "" && c.ServiceKey == "" {
		return fmt.Errorf("missing service or routing key in PagerDuty config")
	}
	if c.Details == nil {
		c.Details = make(map[string]string)
	}
	for k, v := range DefaultPagerdutyDetails {
		if _, ok := c.Details[k]; !ok {
			c.Details[k] = v
		}
	}
	return nil
}

// SlackAction configures a single Slack action that is sent with each notification.
// See https://api.slack.com/docs/message-attachments#action_fields and https://api.slack.com/docs/message-buttons
// for more information.
type SlackAction struct {
	Type         string                  `yaml:"type,omitempty"  json:"type,omitempty"`
	Text         string                  `yaml:"text,omitempty"  json:"text,omitempty"`
	URL          string                  `yaml:"url,omitempty"   json:"url,omitempty"`
	Style        string                  `yaml:"style,omitempty" json:"style,omitempty"`
	Name         string                  `yaml:"name,omitempty"  json:"name,omitempty"`
	Value        string                  `yaml:"value,omitempty"  json:"value,omitempty"`
	ConfirmField *SlackConfirmationField `yaml:"confirm,omitempty"  json:"confirm,omitempty"`
}

// UnmarshalYAML implements the yaml.Unmarshaler interface for SlackAction.
func (c *SlackAction) UnmarshalYAML(unmarshal func(interface{}) error) error {
	type plain SlackAction
	if err := unmarshal((*plain)(c)); err != nil {
		return err
	}
	if c.Type == "" {
		return fmt.Errorf("missing type in Slack action configuration")
	}
	if c.Text == "" {
		return fmt.Errorf("missing text in Slack action configuration")
	}
	if c.URL != "" {
		// Clear all message action fields.
		c.Name = ""
		c.Value = ""
		c.ConfirmField = nil
	} else if c.Name != "" {
		c.URL = ""
	} else {
		return fmt.Errorf("missing name or url in Slack action configuration")
	}
	return nil
}

// SlackConfirmationField protect users from destructive actions or particularly distinguished decisions
// by asking them to confirm their button click one more time.
// See https://api.slack.com/docs/interactive-message-field-guide#confirmation_fields for more information.
type SlackConfirmationField struct {
	Text        string `yaml:"text,omitempty"  json:"text,omitempty"`
	Title       string `yaml:"title,omitempty"  json:"title,omitempty"`
	OkText      string `yaml:"ok_text,omitempty"  json:"ok_text,omitempty"`
	DismissText string `yaml:"dismiss_text,omitempty"  json:"dismiss_text,omitempty"`
}

// UnmarshalYAML implements the yaml.Unmarshaler interface for SlackConfirmationField.
func (c *SlackConfirmationField) UnmarshalYAML(unmarshal func(interface{}) error) error {
	type plain SlackConfirmationField
	if err := unmarshal((*plain)(c)); err != nil {
		return err
	}
	if c.Text == "" {
		return fmt.Errorf("missing text in Slack confirmation configuration")
	}
	return nil
}

// SlackField configures a single Slack field that is sent with each notification.
// Each field must contain a title, value, and optionally, a boolean value to indicate if the field
// is short enough to be displayed next to other fields designated as short.
// See https://api.slack.com/docs/message-attachments#fields for more information.
type SlackField struct {
	Title string `yaml:"title,omitempty" json:"title,omitempty"`
	Value string `yaml:"value,omitempty" json:"value,omitempty"`
	Short *bool  `yaml:"short,omitempty" json:"short,omitempty"`
}

// UnmarshalYAML implements the yaml.Unmarshaler interface for SlackField.
func (c *SlackField) UnmarshalYAML(unmarshal func(interface{}) error) error {
	type plain SlackField
	if err := unmarshal((*plain)(c)); err != nil {
		return err
	}
	if c.Title == "" {
		return fmt.Errorf("missing title in Slack field configuration")
	}
	if c.Value == "" {
		return fmt.Errorf("missing value in Slack field configuration")
	}
	return nil
}

// SlackConfig configures notifications via Slack.
type SlackConfig struct {
	NotifierConfig `yaml:",inline" json:",inline"`

	HTTPConfig *commoncfg.HTTPClientConfig `yaml:"http_config,omitempty" json:"http_config,omitempty"`

	APIURL *SecretURL `yaml:"api_url,omitempty" json:"api_url,omitempty"`

	// Slack channel override, (like #other-channel or @username).
	Channel  string `yaml:"channel,omitempty" json:"channel,omitempty"`
	Username string `yaml:"username,omitempty" json:"username,omitempty"`
	Color    string `yaml:"color,omitempty" json:"color,omitempty"`

	Title       string         `yaml:"title,omitempty" json:"title,omitempty"`
	TitleLink   string         `yaml:"title_link,omitempty" json:"title_link,omitempty"`
	Pretext     string         `yaml:"pretext,omitempty" json:"pretext,omitempty"`
	Text        string         `yaml:"text,omitempty" json:"text,omitempty"`
	Fields      []*SlackField  `yaml:"fields,omitempty" json:"fields,omitempty"`
	ShortFields bool           `yaml:"short_fields,omitempty" json:"short_fields,omitempty"`
	Footer      string         `yaml:"footer,omitempty" json:"footer,omitempty"`
	Fallback    string         `yaml:"fallback,omitempty" json:"fallback,omitempty"`
	CallbackID  string         `yaml:"callback_id,omitempty" json:"callback_id,omitempty"`
	IconEmoji   string         `yaml:"icon_emoji,omitempty" json:"icon_emoji,omitempty"`
	IconURL     string         `yaml:"icon_url,omitempty" json:"icon_url,omitempty"`
	ImageURL    string         `yaml:"image_url,omitempty" json:"image_url,omitempty"`
	ThumbURL    string         `yaml:"thumb_url,omitempty" json:"thumb_url,omitempty"`
	LinkNames   bool           `yaml:"link_names,omitempty" json:"link_names,omitempty"`
	Actions     []*SlackAction `yaml:"actions,omitempty" json:"actions,omitempty"`
}

// UnmarshalYAML implements the yaml.Unmarshaler interface.
func (c *SlackConfig) UnmarshalYAML(unmarshal func(interface{}) error) error {
	*c = DefaultSlackConfig
	type plain SlackConfig
	return unmarshal((*plain)(c))
}

// HipchatConfig configures notifications via Hipchat.
type HipchatConfig struct {
	NotifierConfig `yaml:",inline" json:",inline"`

	HTTPConfig *commoncfg.HTTPClientConfig `yaml:"http_config,omitempty" json:"http_config,omitempty"`

	APIURL        *URL   `yaml:"api_url,omitempty" json:"api_url,omitempty"`
	AuthToken     Secret `yaml:"auth_token,omitempty" json:"auth_token,omitempty"`
	RoomID        string `yaml:"room_id,omitempty" json:"room_id,omitempty"`
	From          string `yaml:"from,omitempty" json:"from,omitempty"`
	Notify        bool   `yaml:"notify,omitempty" json:"notify,omitempty"`
	Message       string `yaml:"message,omitempty" json:"message,omitempty"`
	MessageFormat string `yaml:"message_format,omitempty" json:"message_format,omitempty"`
	Color         string `yaml:"color,omitempty" json:"color,omitempty"`
}

// UnmarshalYAML implements the yaml.Unmarshaler interface.
func (c *HipchatConfig) UnmarshalYAML(unmarshal func(interface{}) error) error {
	*c = DefaultHipchatConfig
	type plain HipchatConfig
	if err := unmarshal((*plain)(c)); err != nil {
		return err
	}
	if c.RoomID == "" {
		return fmt.Errorf("missing room id in Hipchat config")
	}
	return nil
}

// WebhookConfig configures notifications via a generic webhook.
type WebhookConfig struct {
	NotifierConfig `yaml:",inline" json:",inline"`

	HTTPConfig *commoncfg.HTTPClientConfig `yaml:"http_config,omitempty" json:"http_config,omitempty"`

	// URL to send POST request to.
	URL *URL `yaml:"url" json:"url"`
}

// UnmarshalYAML implements the yaml.Unmarshaler interface.
func (c *WebhookConfig) UnmarshalYAML(unmarshal func(interface{}) error) error {
	*c = DefaultWebhookConfig
	type plain WebhookConfig
	if err := unmarshal((*plain)(c)); err != nil {
		return err
	}
	if c.URL == nil {
		return fmt.Errorf("missing URL in webhook config")
	}
	if c.URL.Scheme != "https" && c.URL.Scheme != "http" {
		return fmt.Errorf("scheme required for webhook url")
	}
	return nil
}

// WechatConfig configures notifications via Wechat.
type WechatConfig struct {
	NotifierConfig `yaml:",inline" json:",inline"`

	HTTPConfig *commoncfg.HTTPClientConfig `yaml:"http_config,omitempty" json:"http_config,omitempty"`

	APISecret Secret `yaml:"api_secret,omitempty" json:"api_secret,omitempty"`
	CorpID    string `yaml:"corp_id,omitempty" json:"corp_id,omitempty"`
	Message   string `yaml:"message,omitempty" json:"message,omitempty"`
	APIURL    *URL   `yaml:"api_url,omitempty" json:"api_url,omitempty"`
	ToUser    string `yaml:"to_user,omitempty" json:"to_user,omitempty"`
	ToParty   string `yaml:"to_party,omitempty" json:"to_party,omitempty"`
	ToTag     string `yaml:"to_tag,omitempty" json:"to_tag,omitempty"`
	AgentID   string `yaml:"agent_id,omitempty" json:"agent_id,omitempty"`
}

// UnmarshalYAML implements the yaml.Unmarshaler interface.
func (c *WechatConfig) UnmarshalYAML(unmarshal func(interface{}) error) error {
	*c = DefaultWechatConfig
	type plain WechatConfig
	return unmarshal((*plain)(c))
}

// OpsGenieConfig configures notifications via OpsGenie.
type OpsGenieConfig struct {
	NotifierConfig `yaml:",inline" json:",inline"`

	HTTPConfig *commoncfg.HTTPClientConfig `yaml:"http_config,omitempty" json:"http_config,omitempty"`

	APIKey      Secret            `yaml:"api_key,omitempty" json:"api_key,omitempty"`
	APIURL      *URL              `yaml:"api_url,omitempty" json:"api_url,omitempty"`
	Message     string            `yaml:"message,omitempty" json:"message,omitempty"`
	Description string            `yaml:"description,omitempty" json:"description,omitempty"`
	Source      string            `yaml:"source,omitempty" json:"source,omitempty"`
	Details     map[string]string `yaml:"details,omitempty" json:"details,omitempty"`
	Teams       string            `yaml:"teams,omitempty" json:"teams,omitempty"`
	Tags        string            `yaml:"tags,omitempty" json:"tags,omitempty"`
	Note        string            `yaml:"note,omitempty" json:"note,omitempty"`
	Priority    string            `yaml:"priority,omitempty" json:"priority,omitempty"`
}

// UnmarshalYAML implements the yaml.Unmarshaler interface.
func (c *OpsGenieConfig) UnmarshalYAML(unmarshal func(interface{}) error) error {
	*c = DefaultOpsGenieConfig
	type plain OpsGenieConfig
	return unmarshal((*plain)(c))
}

// VictorOpsConfig configures notifications via VictorOps.
type VictorOpsConfig struct {
	NotifierConfig `yaml:",inline" json:",inline"`

	HTTPConfig *commoncfg.HTTPClientConfig `yaml:"http_config,omitempty" json:"http_config,omitempty"`

	APIKey            Secret            `yaml:"api_key" json:"api_key"`
	APIURL            *URL              `yaml:"api_url" json:"api_url"`
	RoutingKey        string            `yaml:"routing_key" json:"routing_key"`
	MessageType       string            `yaml:"message_type" json:"message_type"`
	StateMessage      string            `yaml:"state_message" json:"state_message"`
	EntityDisplayName string            `yaml:"entity_display_name" json:"entity_display_name"`
	MonitoringTool    string            `yaml:"monitoring_tool" json:"monitoring_tool"`
	CustomFields      map[string]string `yaml:"custom_fields,omitempty" json:"custom_fields,omitempty"`
}

// UnmarshalYAML implements the yaml.Unmarshaler interface.
func (c *VictorOpsConfig) UnmarshalYAML(unmarshal func(interface{}) error) error {
	*c = DefaultVictorOpsConfig
	type plain VictorOpsConfig
	if err := unmarshal((*plain)(c)); err != nil {
		return err
	}
	if c.RoutingKey == "" {
		return fmt.Errorf("missing Routing key in VictorOps config")
	}

	reservedFields := []string{"routing_key", "message_type", "state_message", "entity_display_name", "monitoring_tool", "entity_id", "entity_state"}

	for _, v := range reservedFields {
		if _, ok := c.CustomFields[v]; ok {
			return fmt.Errorf("VictorOps config contains custom field %s which cannot be used as it conflicts with the fixed/static fields", v)
		}
	}

	return nil
}

type duration time.Duration

func (d *duration) UnmarshalText(text []byte) error {
	parsed, err := time.ParseDuration(string(text))
	if err == nil {
		*d = duration(parsed)
	}
	return err
}

func (d duration) MarshalText() ([]byte, error) {
	return []byte(time.Duration(d).String()), nil
}

type PushoverConfig struct {
	NotifierConfig `yaml:",inline" json:",inline"`

	HTTPConfig *commoncfg.HTTPClientConfig `yaml:"http_config,omitempty" json:"http_config,omitempty"`

	UserKey  Secret   `yaml:"user_key,omitempty" json:"user_key,omitempty"`
	Token    Secret   `yaml:"token,omitempty" json:"token,omitempty"`
	Title    string   `yaml:"title,omitempty" json:"title,omitempty"`
	Message  string   `yaml:"message,omitempty" json:"message,omitempty"`
	URL      string   `yaml:"url,omitempty" json:"url,omitempty"`
<<<<<<< HEAD
	URLTitle string   `yaml:"url_title,omitempty" json:"url_title,omitempty`
=======
	URLTitle string   `yaml:"url_title,omitempty" json:"url_title,omitempty"`
>>>>>>> 8175988a
	Sound    string   `yaml:"sound,omitempty" json:"sound,omitempty"`
	Priority string   `yaml:"priority,omitempty" json:"priority,omitempty"`
	Retry    duration `yaml:"retry,omitempty" json:"retry,omitempty"`
	Expire   duration `yaml:"expire,omitempty" json:"expire,omitempty"`
	HTML     bool     `yaml:"html,omitempty" json:"html,omitempty"`
}

// UnmarshalYAML implements the yaml.Unmarshaler interface.
func (c *PushoverConfig) UnmarshalYAML(unmarshal func(interface{}) error) error {
	*c = DefaultPushoverConfig
	type plain PushoverConfig
	if err := unmarshal((*plain)(c)); err != nil {
		return err
	}
	if c.UserKey == "" {
		return fmt.Errorf("missing user key in Pushover config")
	}
	if c.Token == "" {
		return fmt.Errorf("missing token in Pushover config")
	}
	return nil
}<|MERGE_RESOLUTION|>--- conflicted
+++ resolved
@@ -534,11 +534,7 @@
 	Title    string   `yaml:"title,omitempty" json:"title,omitempty"`
 	Message  string   `yaml:"message,omitempty" json:"message,omitempty"`
 	URL      string   `yaml:"url,omitempty" json:"url,omitempty"`
-<<<<<<< HEAD
-	URLTitle string   `yaml:"url_title,omitempty" json:"url_title,omitempty`
-=======
 	URLTitle string   `yaml:"url_title,omitempty" json:"url_title,omitempty"`
->>>>>>> 8175988a
 	Sound    string   `yaml:"sound,omitempty" json:"sound,omitempty"`
 	Priority string   `yaml:"priority,omitempty" json:"priority,omitempty"`
 	Retry    duration `yaml:"retry,omitempty" json:"retry,omitempty"`
