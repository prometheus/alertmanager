// Copyright 2023 Prometheus Team
// Licensed under the Apache License, Version 2.0 (the "License");
// you may not use this file except in compliance with the License.
// You may obtain a copy of the License at
//
// http://www.apache.org/licenses/LICENSE-2.0
//
// Unless required by applicable law or agreed to in writing, software
// distributed under the License is distributed on an "AS IS" BASIS,
// WITHOUT WARRANTIES OR CONDITIONS OF ANY KIND, either express or implied.
// See the License for the specific language governing permissions and
// limitations under the License.

package receiver

import (
	"log/slog"

	commoncfg "github.com/prometheus/common/config"
	"github.com/prometheus/common/promslog"

	"github.com/prometheus/alertmanager/config"
	"github.com/prometheus/alertmanager/notify"
	"github.com/prometheus/alertmanager/notify/discord"
	"github.com/prometheus/alertmanager/notify/email"
<<<<<<< HEAD
	"github.com/prometheus/alertmanager/notify/jira"
=======
	"github.com/prometheus/alertmanager/notify/incidentio"
	"github.com/prometheus/alertmanager/notify/jira"
	"github.com/prometheus/alertmanager/notify/mattermost"
>>>>>>> 1bab012c
	"github.com/prometheus/alertmanager/notify/msteams"
	"github.com/prometheus/alertmanager/notify/msteamsv2"
	"github.com/prometheus/alertmanager/notify/opsgenie"
	"github.com/prometheus/alertmanager/notify/pagerduty"
	"github.com/prometheus/alertmanager/notify/pushover"
	"github.com/prometheus/alertmanager/notify/rocketchat"
	"github.com/prometheus/alertmanager/notify/slack"
	"github.com/prometheus/alertmanager/notify/sns"
	"github.com/prometheus/alertmanager/notify/telegram"
	"github.com/prometheus/alertmanager/notify/victorops"
	"github.com/prometheus/alertmanager/notify/webex"
	"github.com/prometheus/alertmanager/notify/webhook"
	"github.com/prometheus/alertmanager/notify/wechat"
	"github.com/prometheus/alertmanager/template"
	"github.com/prometheus/alertmanager/types"
)

// BuildReceiverIntegrations builds a list of integration notifiers off of a
// receiver config.
<<<<<<< HEAD
func BuildReceiverIntegrations(nc config.Receiver, tmpl *template.Template, logger log.Logger, httpOpts ...commoncfg.HTTPClientOption) ([]*notify.Integration, error) {
	var (
		errs         types.MultiError
		integrations []*notify.Integration
		add          = func(name string, i int, rs notify.ResolvedSender, f func(l log.Logger) (notify.Notifier, error)) {
			n, err := f(log.With(logger, "integration", name))
=======
func BuildReceiverIntegrations(nc config.Receiver, tmpl *template.Template, logger *slog.Logger, httpOpts ...commoncfg.HTTPClientOption) ([]notify.Integration, error) {
	if logger == nil {
		logger = promslog.NewNopLogger()
	}

	var (
		errs         types.MultiError
		integrations []notify.Integration
		add          = func(name string, i int, rs notify.ResolvedSender, f func(l *slog.Logger) (notify.Notifier, error)) {
			n, err := f(logger.With("integration", name))
>>>>>>> 1bab012c
			if err != nil {
				errs.Add(err)
				return
			}
			integrations = append(integrations, notify.NewIntegration(n, rs, name, i, nc.Name))
		}
	)

	for i, c := range nc.WebhookConfigs {
		add("webhook", i, c, func(l *slog.Logger) (notify.Notifier, error) { return webhook.New(c, tmpl, l, httpOpts...) })
	}
	for i, c := range nc.EmailConfigs {
		add("email", i, c, func(l *slog.Logger) (notify.Notifier, error) { return email.New(c, tmpl, l), nil })
	}
	for i, c := range nc.PagerdutyConfigs {
		add("pagerduty", i, c, func(l *slog.Logger) (notify.Notifier, error) { return pagerduty.New(c, tmpl, l, httpOpts...) })
	}
	for i, c := range nc.OpsGenieConfigs {
		add("opsgenie", i, c, func(l *slog.Logger) (notify.Notifier, error) { return opsgenie.New(c, tmpl, l, httpOpts...) })
	}
	for i, c := range nc.WechatConfigs {
		add("wechat", i, c, func(l *slog.Logger) (notify.Notifier, error) { return wechat.New(c, tmpl, l, httpOpts...) })
	}
	for i, c := range nc.SlackConfigs {
		add("slack", i, c, func(l *slog.Logger) (notify.Notifier, error) { return slack.New(c, tmpl, l, httpOpts...) })
	}
	for i, c := range nc.VictorOpsConfigs {
		add("victorops", i, c, func(l *slog.Logger) (notify.Notifier, error) { return victorops.New(c, tmpl, l, httpOpts...) })
	}
	for i, c := range nc.PushoverConfigs {
		add("pushover", i, c, func(l *slog.Logger) (notify.Notifier, error) { return pushover.New(c, tmpl, l, httpOpts...) })
	}
	for i, c := range nc.SNSConfigs {
		add("sns", i, c, func(l *slog.Logger) (notify.Notifier, error) { return sns.New(c, tmpl, l, httpOpts...) })
	}
	for i, c := range nc.TelegramConfigs {
		add("telegram", i, c, func(l *slog.Logger) (notify.Notifier, error) { return telegram.New(c, tmpl, l, httpOpts...) })
	}
	for i, c := range nc.DiscordConfigs {
		add("discord", i, c, func(l *slog.Logger) (notify.Notifier, error) { return discord.New(c, tmpl, l, httpOpts...) })
	}
	for i, c := range nc.WebexConfigs {
		add("webex", i, c, func(l *slog.Logger) (notify.Notifier, error) { return webex.New(c, tmpl, l, httpOpts...) })
	}
	for i, c := range nc.MSTeamsConfigs {
		add("msteams", i, c, func(l *slog.Logger) (notify.Notifier, error) { return msteams.New(c, tmpl, l, httpOpts...) })
	}
	for i, c := range nc.MSTeamsV2Configs {
		add("msteamsv2", i, c, func(l *slog.Logger) (notify.Notifier, error) { return msteamsv2.New(c, tmpl, l, httpOpts...) })
	}
	for i, c := range nc.JiraConfigs {
		add("jira", i, c, func(l *slog.Logger) (notify.Notifier, error) { return jira.New(c, tmpl, l, httpOpts...) })
	}
	for i, c := range nc.IncidentioConfigs {
		add("incidentio", i, c, func(l *slog.Logger) (notify.Notifier, error) { return incidentio.New(c, tmpl, l, httpOpts...) })
	}
	for i, c := range nc.RocketchatConfigs {
		add("rocketchat", i, c, func(l *slog.Logger) (notify.Notifier, error) { return rocketchat.New(c, tmpl, l, httpOpts...) })
	}
	for i, c := range nc.MattermostConfigs {
		add("mattermost", i, c, func(l *slog.Logger) (notify.Notifier, error) { return mattermost.New(c, tmpl, l, httpOpts...) })
	}
	for i, c := range nc.MSTeamsV2Configs {
		add("msteamsv2", i, c, func(l log.Logger) (notify.Notifier, error) { return msteamsv2.New(c, tmpl, l, httpOpts...) })
	}
	for i, c := range nc.JiraConfigs {
		add("jira", i, c, func(l log.Logger) (notify.Notifier, error) { return jira.New(c, tmpl, l, httpOpts...) })
	}

	if errs.Len() > 0 {
		return nil, &errs
	}
	return integrations, nil
}<|MERGE_RESOLUTION|>--- conflicted
+++ resolved
@@ -23,13 +23,9 @@
 	"github.com/prometheus/alertmanager/notify"
 	"github.com/prometheus/alertmanager/notify/discord"
 	"github.com/prometheus/alertmanager/notify/email"
-<<<<<<< HEAD
-	"github.com/prometheus/alertmanager/notify/jira"
-=======
 	"github.com/prometheus/alertmanager/notify/incidentio"
 	"github.com/prometheus/alertmanager/notify/jira"
 	"github.com/prometheus/alertmanager/notify/mattermost"
->>>>>>> 1bab012c
 	"github.com/prometheus/alertmanager/notify/msteams"
 	"github.com/prometheus/alertmanager/notify/msteamsv2"
 	"github.com/prometheus/alertmanager/notify/opsgenie"
@@ -49,14 +45,6 @@
 
 // BuildReceiverIntegrations builds a list of integration notifiers off of a
 // receiver config.
-<<<<<<< HEAD
-func BuildReceiverIntegrations(nc config.Receiver, tmpl *template.Template, logger log.Logger, httpOpts ...commoncfg.HTTPClientOption) ([]*notify.Integration, error) {
-	var (
-		errs         types.MultiError
-		integrations []*notify.Integration
-		add          = func(name string, i int, rs notify.ResolvedSender, f func(l log.Logger) (notify.Notifier, error)) {
-			n, err := f(log.With(logger, "integration", name))
-=======
 func BuildReceiverIntegrations(nc config.Receiver, tmpl *template.Template, logger *slog.Logger, httpOpts ...commoncfg.HTTPClientOption) ([]notify.Integration, error) {
 	if logger == nil {
 		logger = promslog.NewNopLogger()
@@ -67,7 +55,6 @@
 		integrations []notify.Integration
 		add          = func(name string, i int, rs notify.ResolvedSender, f func(l *slog.Logger) (notify.Notifier, error)) {
 			n, err := f(logger.With("integration", name))
->>>>>>> 1bab012c
 			if err != nil {
 				errs.Add(err)
 				return
@@ -130,12 +117,6 @@
 	for i, c := range nc.MattermostConfigs {
 		add("mattermost", i, c, func(l *slog.Logger) (notify.Notifier, error) { return mattermost.New(c, tmpl, l, httpOpts...) })
 	}
-	for i, c := range nc.MSTeamsV2Configs {
-		add("msteamsv2", i, c, func(l log.Logger) (notify.Notifier, error) { return msteamsv2.New(c, tmpl, l, httpOpts...) })
-	}
-	for i, c := range nc.JiraConfigs {
-		add("jira", i, c, func(l log.Logger) (notify.Notifier, error) { return jira.New(c, tmpl, l, httpOpts...) })
-	}
 
 	if errs.Len() > 0 {
 		return nil, &errs
