--- conflicted
+++ resolved
@@ -417,12 +417,7 @@
 		alertsSlice = make(types.AlertSlice, 0, len(alerts))
 		now         = time.Now()
 	)
-<<<<<<< HEAD
-	now := time.Now()
-	for alert := range alerts {
-=======
 	for _, alert := range alerts {
->>>>>>> 8175988a
 		a := *alert
 		// Ensure that alerts don't resolve as time move forwards.
 		if !a.ResolvedAt(now) {
