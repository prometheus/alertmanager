--- conflicted
+++ resolved
@@ -141,11 +141,7 @@
 	}
 
 	// Test regular situation where we wait for group_wait to send out alerts.
-<<<<<<< HEAD
-	ag := newAggrGroup(context.Background(), lset, route, nil, log.NewNopLogger(), standardTimerFactory)
-=======
-	ag := newAggrGroup(context.Background(), lset, route, nil, types.NewMarker(prometheus.NewRegistry()), promslog.NewNopLogger())
->>>>>>> 1bab012c
+	ag := newAggrGroup(context.Background(), lset, route, nil, types.NewMarker(prometheus.NewRegistry()), promslog.NewNopLogger(), nil)
 	go ag.run(ntfy)
 
 	ctx := context.Background()
@@ -198,11 +194,7 @@
 
 	// Finally, set all alerts to be resolved. After successful notify the aggregation group
 	// should empty itself.
-<<<<<<< HEAD
-	ag = newAggrGroup(context.Background(), lset, route, nil, log.NewNopLogger(), standardTimerFactory)
-=======
-	ag = newAggrGroup(context.Background(), lset, route, nil, types.NewMarker(prometheus.NewRegistry()), promslog.NewNopLogger())
->>>>>>> 1bab012c
+	ag = newAggrGroup(context.Background(), lset, route, nil, types.NewMarker(prometheus.NewRegistry()), promslog.NewNopLogger(), nil)
 	go ag.run(ntfy)
 
 	ag.insert(ctx, a1)
@@ -243,13 +235,8 @@
 	// Resolve an alert, and it should be removed after the next batch was sent.
 	a1r := *a1
 	a1r.EndsAt = time.Now()
-<<<<<<< HEAD
-	ag.insert(&a1r)
-	exp := append(types.AlertSlice{&a1r}, removeEndsAt(types.AlertSlice{a2, a3})...)
-=======
 	ag.insert(ctx, &a1r)
 	exp = append(types.AlertSlice{&a1r}, removeEndsAt(types.AlertSlice{a2, a3})...)
->>>>>>> 1bab012c
 
 	select {
 	case <-time.After(2 * opts.GroupInterval):
@@ -408,13 +395,8 @@
 
 	timeout := func(d time.Duration) time.Duration { return time.Duration(0) }
 	recorder := &recordStage{alerts: make(map[string]map[model.Fingerprint]*types.Alert)}
-<<<<<<< HEAD
-	dispatcher := NewDispatcher(alerts, route, recorder, marker, timeout, nil, logger, NewDispatcherMetrics(false, prometheus.NewRegistry()), standardTimerFactory)
-	go dispatcher.Run()
-=======
-	dispatcher := NewDispatcher(alerts, route, recorder, marker, timeout, testMaintenanceInterval, nil, logger, NewDispatcherMetrics(false, reg))
+	dispatcher := NewDispatcher(alerts, route, recorder, marker, timeout, testMaintenanceInterval, nil, logger, NewDispatcherMetrics(false, reg), nil)
 	go dispatcher.Run(time.Now())
->>>>>>> 1bab012c
 	defer dispatcher.Stop()
 
 	// Create alerts. the dispatcher will automatically create the groups.
@@ -565,15 +547,9 @@
 	timeout := func(d time.Duration) time.Duration { return time.Duration(0) }
 	recorder := &recordStage{alerts: make(map[string]map[model.Fingerprint]*types.Alert)}
 	lim := limits{groups: 6}
-<<<<<<< HEAD
-	m := NewDispatcherMetrics(true, prometheus.NewRegistry())
-	dispatcher := NewDispatcher(alerts, route, recorder, marker, timeout, lim, logger, m, standardTimerFactory)
-	go dispatcher.Run()
-=======
 	m := NewDispatcherMetrics(true, reg)
-	dispatcher := NewDispatcher(alerts, route, recorder, marker, timeout, testMaintenanceInterval, lim, logger, m)
+	dispatcher := NewDispatcher(alerts, route, recorder, marker, timeout, testMaintenanceInterval, lim, logger, m, nil)
 	go dispatcher.Run(time.Now())
->>>>>>> 1bab012c
 	defer dispatcher.Stop()
 
 	// Create alerts. the dispatcher will automatically create the groups.
@@ -691,13 +667,8 @@
 	defer alerts.Close()
 
 	timeout := func(d time.Duration) time.Duration { return time.Duration(0) }
-<<<<<<< HEAD
-	dispatcher := NewDispatcher(alerts, nil, nil, marker, timeout, nil, logger, NewDispatcherMetrics(false, prometheus.NewRegistry()), standardTimerFactory)
-	go dispatcher.Run()
-=======
-	dispatcher := NewDispatcher(alerts, nil, nil, marker, timeout, testMaintenanceInterval, nil, logger, NewDispatcherMetrics(false, reg))
+	dispatcher := NewDispatcher(alerts, nil, nil, marker, timeout, testMaintenanceInterval, nil, logger, NewDispatcherMetrics(false, reg), nil)
 	go dispatcher.Run(time.Now())
->>>>>>> 1bab012c
 	dispatcher.Stop()
 }
 
@@ -725,13 +696,8 @@
 
 	timeout := func(d time.Duration) time.Duration { return d }
 	recorder := &recordStage{alerts: make(map[string]map[model.Fingerprint]*types.Alert)}
-<<<<<<< HEAD
-	dispatcher := NewDispatcher(alerts, route, recorder, marker, timeout, nil, logger, NewDispatcherMetrics(false, prometheus.NewRegistry()), standardTimerFactory)
-	go dispatcher.Run()
-=======
-	dispatcher := NewDispatcher(alerts, route, recorder, marker, timeout, testMaintenanceInterval, nil, logger, NewDispatcherMetrics(false, reg))
+	dispatcher := NewDispatcher(alerts, route, recorder, marker, timeout, testMaintenanceInterval, nil, logger, NewDispatcherMetrics(false, reg), nil)
 	go dispatcher.Run(time.Now())
->>>>>>> 1bab012c
 	defer dispatcher.Stop()
 
 	// Push all alerts.
@@ -782,13 +748,13 @@
 	recorder := &recordStage{alerts: make(map[string]map[model.Fingerprint]*types.Alert)}
 
 	ctx := context.Background()
-	dispatcher := NewDispatcher(alerts, route, recorder, marker, timeout, testMaintenanceInterval, nil, promslog.NewNopLogger(), NewDispatcherMetrics(false, r))
+	dispatcher := NewDispatcher(alerts, route, recorder, marker, timeout, testMaintenanceInterval, nil, promslog.NewNopLogger(), NewDispatcherMetrics(false, r), nil)
 	aggrGroups := make(map[*Route]map[model.Fingerprint]*aggrGroup)
 	aggrGroups[route] = make(map[model.Fingerprint]*aggrGroup)
 
 	// Insert an aggregation group with no alerts.
 	labels := model.LabelSet{"alertname": "1"}
-	aggrGroup1 := newAggrGroup(ctx, labels, route, timeout, types.NewMarker(prometheus.NewRegistry()), promslog.NewNopLogger())
+	aggrGroup1 := newAggrGroup(ctx, labels, route, timeout, types.NewMarker(prometheus.NewRegistry()), promslog.NewNopLogger(), nil)
 	aggrGroups[route][aggrGroup1.fingerprint()] = aggrGroup1
 	dispatcher.aggrGroupsPerRoute = aggrGroups
 	// Must run otherwise doMaintenance blocks on aggrGroup1.stop().
@@ -825,7 +791,7 @@
 		logger := promslog.NewNopLogger()
 
 		// Create an aggregation group
-		ag := newAggrGroup(ctx, labels, route, timeout, marker, logger)
+		ag := newAggrGroup(ctx, labels, route, timeout, marker, logger, nil)
 
 		// Create test alerts: one active and one resolved
 		now := time.Now()
@@ -894,7 +860,7 @@
 		logger := promslog.NewNopLogger()
 
 		// Create an aggregation group
-		ag := newAggrGroup(ctx, labels, route, timeout, marker, logger)
+		ag := newAggrGroup(ctx, labels, route, timeout, marker, logger, nil)
 
 		// Create a resolved alert
 		now := time.Now()
@@ -948,7 +914,7 @@
 		logger := promslog.NewNopLogger()
 
 		// Create an aggregation group
-		ag := newAggrGroup(ctx, labels, route, timeout, marker, logger)
+		ag := newAggrGroup(ctx, labels, route, timeout, marker, logger, nil)
 
 		// Create a resolved alert
 		now := time.Now()
@@ -1029,7 +995,7 @@
 	now := time.Now()
 	startDelay := 2 * time.Second
 	startTime := time.Now().Add(startDelay)
-	dispatcher := NewDispatcher(alerts, route, recorder, marker, timeout, testMaintenanceInterval, nil, logger, NewDispatcherMetrics(false, reg))
+	dispatcher := NewDispatcher(alerts, route, recorder, marker, timeout, testMaintenanceInterval, nil, logger, NewDispatcherMetrics(false, reg), nil)
 	go dispatcher.Run(startTime)
 	defer dispatcher.Stop()
 
