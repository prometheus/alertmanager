---
title: Configuration
sort_rank: 3
nav_icon: sliders
---

# Configuration

[Alertmanager](https://github.com/prometheus/alertmanager) is configured via
command-line flags and a configuration file.
While the command-line flags configure immutable system parameters, the
configuration file defines inhibition rules, notification routing and
notification receivers.

The [visual editor](https://www.prometheus.io/webtools/alerting/routing-tree-editor)
can assist in building routing trees.

To view all available command-line flags, run `alertmanager -h`.

Alertmanager can reload its configuration at runtime. If the new configuration
is not well-formed, the changes will not be applied and an error is logged.
A configuration reload is triggered by sending a `SIGHUP` to the process or
sending an HTTP POST request to the `/-/reload` endpoint.

## Configuration file introduction

To specify which configuration file to load, use the `--config.file` flag.

```bash
./alertmanager --config.file=alertmanager.yml
```

The file is written in the [YAML format](http://en.wikipedia.org/wiki/YAML),
defined by the scheme described below.
Brackets indicate that a parameter is optional. For non-list parameters the
value is set to the specified default.

Generic placeholders are defined as follows:

* `<duration>`: a duration matching the regular expression `((([0-9]+)y)?(([0-9]+)w)?(([0-9]+)d)?(([0-9]+)h)?(([0-9]+)m)?(([0-9]+)s)?(([0-9]+)ms)?|0)`, e.g. `1d`, `1h30m`, `5m`, `10s`
* `<labelname>`: a string matching the regular expression `[a-zA-Z_][a-zA-Z0-9_]*`
* `<labelvalue>`: a string of unicode characters
* `<filepath>`: a valid path in the current working directory
* `<boolean>`: a boolean that can take the values `true` or `false`
* `<string>`: a regular string
* `<secret>`: a regular string that is a secret, such as a password
* `<tmpl_string>`: a string which is template-expanded before usage
* `<tmpl_secret>`: a string which is template-expanded before usage that is a secret
* `<int>`: an integer value
* `<regex>`: any valid [RE2 regular expression](https://github.com/google/re2/wiki/Syntax) (The regex is anchored on both ends. To un-anchor the regex, use `.*<regex>.*`.)

The other placeholders are specified separately.

A provided [valid example file](https://github.com/prometheus/alertmanager/blob/main/doc/examples/simple.yml)
shows usage in context.

## File layout and global settings

The global configuration specifies parameters that are valid in all other
configuration contexts. They also serve as defaults for other configuration
sections. The other top-level sections are documented below on this page.

```yaml
global:
  # The default SMTP From header field.
  [ smtp_from: <tmpl_string> ]
  # The default SMTP smarthost used for sending emails, including port number.
  # Port number usually is 25, or 587 for SMTP over TLS (sometimes referred to as STARTTLS).
  # Example: smtp.example.org:587
  [ smtp_smarthost: <string> ]
  # The default hostname to identify to the SMTP server.
  [ smtp_hello: <string> | default = "localhost" ]
  # SMTP Auth using CRAM-MD5, LOGIN and PLAIN. If empty, Alertmanager doesn't authenticate to the SMTP server.
  [ smtp_auth_username: <string> ]
  # SMTP Auth using LOGIN and PLAIN.
  [ smtp_auth_password: <secret> ]
  # SMTP Auth using LOGIN and PLAIN.
  [ smtp_auth_password_file: <string> ]
  # SMTP Auth using PLAIN.
  [ smtp_auth_identity: <string> ]
  # SMTP Auth using CRAM-MD5.
  [ smtp_auth_secret: <secret> ]
  # The default SMTP TLS requirement.
  # Note that Go does not support unencrypted connections to remote SMTP endpoints.
  [ smtp_require_tls: <bool> | default = true ]

  # The API URL to use for Slack notifications.
  [ slack_api_url: <secret> ]
  [ slack_api_url_file: <filepath> ]
  [ victorops_api_key: <secret> ]
  [ victorops_api_key_file: <filepath> ]
  [ victorops_api_url: <string> | default = "https://alert.victorops.com/integrations/generic/20131114/alert/" ]
  [ pagerduty_url: <string> | default = "https://events.pagerduty.com/v2/enqueue" ]
  [ opsgenie_api_key: <secret> ]
  [ opsgenie_api_key_file: <filepath> ]
  [ opsgenie_api_url: <string> | default = "https://api.opsgenie.com/" ]
  [ wechat_api_url: <string> | default = "https://qyapi.weixin.qq.com/cgi-bin/" ]
  [ wechat_api_secret: <secret> ]
  [ wechat_api_corp_id: <string> ]
  [ telegram_api_url: <string> | default = "https://api.telegram.org" ]
  [ webex_api_url: <string> | default = "https://webexapis.com/v1/messages" ]
  # The default HTTP client configuration
  [ http_config: <http_config> ]

  # ResolveTimeout is the default value used by alertmanager if the alert does
  # not include EndsAt, after this time passes it can declare the alert as resolved if it has not been updated.
  # This has no impact on alerts from Prometheus, as they always include EndsAt.
  [ resolve_timeout: <duration> | default = 5m ]

# Files from which custom notification template definitions are read.
# The last component may use a wildcard matcher, e.g. 'templates/*.tmpl'.
templates:
  [ - <filepath> ... ]

# The root node of the routing tree.
route: <route>

# A list of notification receivers.
receivers:
  - <receiver> ...

# A list of inhibition rules.
inhibit_rules:
  [ - <inhibit_rule> ... ]

# DEPRECATED: use time_intervals below.
# A list of mute time intervals for muting routes.
mute_time_intervals:
  [ - <mute_time_interval> ... ]

# A list of time intervals for muting/activating routes.
time_intervals:
  [ - <time_interval> ... ]
```

## Route-related settings

Routing-related settings allow configuring how alerts are routed, aggregated, throttled, and muted based on time.

### `<route>`

A route block defines a node in a routing tree and its children. Its optional
configuration parameters are inherited from its parent node if not set.

Every alert enters the routing tree at the configured top-level route, which
must match all alerts (i.e. not have any configured matchers).
It then traverses the child nodes. If `continue` is set to false, it stops
after the first matching child. If `continue` is true on a matching node, the
alert will continue matching against subsequent siblings.
If an alert does not match any children of a node (no matching child nodes, or
none exist), the alert is handled based on the configuration parameters of the
current node.

```yaml
[ receiver: <string> ]
# The labels by which incoming alerts are grouped together. For example,
# multiple alerts coming in for cluster=A and alertname=LatencyHigh would
# be batched into a single group.
#
# To aggregate by all possible labels use the special value '...' as the sole label name, for example:
# group_by: ['...']
# This effectively disables aggregation entirely, passing through all
# alerts as-is. This is unlikely to be what you want, unless you have
# a very low alert volume or your upstream notification system performs
# its own grouping.
[ group_by: '[' <labelname>, ... ']' ]

# Whether an alert should continue matching subsequent sibling nodes.
[ continue: <boolean> | default = false ]

# DEPRECATED: Use matchers below.
# A set of equality matchers an alert has to fulfill to match the node.
match:
  [ <labelname>: <labelvalue>, ... ]

# DEPRECATED: Use matchers below.
# A set of regex-matchers an alert has to fulfill to match the node.
match_re:
  [ <labelname>: <regex>, ... ]

# A list of matchers that an alert has to fulfill to match the node.
matchers:
  [ - <matcher> ... ]

# How long to initially wait to send a notification for a group
# of alerts. Allows to wait for an inhibiting alert to arrive or collect
# more initial alerts for the same group. (Usually ~0s to few minutes.)
[ group_wait: <duration> | default = 30s ]

# How long to wait before sending a notification about new alerts that
# are added to a group of alerts for which an initial notification has
# already been sent. (Usually ~5m or more.)
[ group_interval: <duration> | default = 5m ]

# How long to wait before sending a notification again if it has already
# been sent successfully for an alert. (Usually ~3h or more).
[ repeat_interval: <duration> | default = 4h ]

# Times when the route should be muted. These must match the name of a
# mute time interval defined in the mute_time_intervals section.
# Additionally, the root node cannot have any mute times.
# When a route is muted it will not send any notifications, but
# otherwise acts normally (including ending the route-matching process
# if the `continue` option is not set.)
mute_time_intervals:
  [ - <string> ...]

# Times when the route should be active. These must match the name of a
# time interval defined in the time_intervals section. An empty value
# means that the route is always active.
# Additionally, the root node cannot have any active times.
# The route will send notifications only when active, but otherwise
# acts normally (including ending the route-matching process
# if the `continue` option is not set).
active_time_intervals:
  [ - <string> ...]

# Zero or more child routes.
routes:
  [ - <route> ... ]
```

#### Example

```yaml
# The root route with all parameters, which are inherited by the child
# routes if they are not overwritten.
route:
  receiver: 'default-receiver'
  group_wait: 30s
  group_interval: 5m
  repeat_interval: 4h
  group_by: [cluster, alertname]
  # All alerts that do not match the following child routes
  # will remain at the root node and be dispatched to 'default-receiver'.
  routes:
  # All alerts with service=mysql or service=cassandra
  # are dispatched to the database pager.
  - receiver: 'database-pager'
    group_wait: 10s
    matchers:
    - service=~"mysql|cassandra"
  # All alerts with the team=frontend label match this sub-route.
  # They are grouped by product and environment rather than cluster
  # and alertname.
  - receiver: 'frontend-pager'
    group_by: [product, environment]
    matchers:
    - team="frontend"

  # All alerts with the service=inhouse-service label match this sub-route.
  # the route will be muted during offhours and holidays time intervals.
  # even if it matches, it will continue to the next sub-route
  - receiver: 'dev-pager'
    matchers:
      - service="inhouse-service"
    mute_time_intervals:
      - offhours
      - holidays
    continue: true

    # All alerts with the service=inhouse-service label match this sub-route
    # the route will be active only during offhours and holidays time intervals.
  - receiver: 'on-call-pager'
    matchers:
      - service="inhouse-service"
    active_time_intervals:
      - offhours
      - holidays
```

### `<time_interval>`

A `time_interval` specifies a named interval of time that may be referenced
in the routing tree to mute/activate particular routes for particular times of the day.

```yaml
name: <string>
time_intervals:
  [ - <time_interval_spec> ... ]
```
#### `<time_interval_spec>`

A `time_interval_spec` contains the actual definition for an interval of time. The syntax
supports the following fields:

```yaml
- times:
  [ - <time_range> ...]
  weekdays:
  [ - <weekday_range> ...]
  days_of_month:
  [ - <days_of_month_range> ...]
  months:
  [ - <month_range> ...]
  years:
  [ - <year_range> ...]
  location: <string>
```

All fields are lists. Within each non-empty list, at least one element must be satisfied to match
the field. If a field is left unspecified, any value will match the field. For an instant of time
to match a complete time interval, all fields must match.
Some fields support ranges and negative indices, and are detailed below. If a time zone is not
specified, then the times are taken to be in UTC.

`time_range`: Ranges inclusive of the starting time and exclusive of the end time to
make it easy to represent times that start/end on hour boundaries.
For example, `start_time: '17:00'` and `end_time: '24:00'` will begin at 17:00 and finish
immediately before 24:00. They are specified like so:

        times:
        - start_time: HH:MM
          end_time: HH:MM

`weekday_range`: A list of days of the week, where the week begins on Sunday and ends on Saturday.
Days should be specified by name (e.g. 'Sunday'). For convenience, ranges are also accepted
of the form `<start_day>:<end_day>` and are inclusive on both ends. For example:
`['monday:wednesday','saturday', 'sunday']`

`days_of_month_range`: A list of numerical days in the month. Days begin at 1.
Negative values are also accepted which begin at the end of the month,
e.g. -1 during January would represent January 31. For example: `['1:5', '-3:-1']`.
Extending past the start or end of the month will cause it to be clamped. E.g. specifying
`['1:31']` during February will clamp the actual end date to 28 or 29 depending on leap years.
Inclusive on both ends.

`month_range`: A list of calendar months identified by a case-insensitive name (e.g. 'January') or by number,
where January = 1. Ranges are also accepted. For example, `['1:3', 'may:august', 'december']`.
Inclusive on both ends.

`year_range`: A numerical list of years. Ranges are accepted. For example, `['2020:2022', '2030']`.
Inclusive on both ends.

`location`: A string that matches a location in the IANA time zone database. For
example, `'Australia/Sydney'`. The location provides the time zone for the time
interval. For example, a time interval with a location of `'Australia/Sydney'` that
contained something like:

        times:
        - start_time: 09:00
          end_time: 17:00
        weekdays: ['monday:friday']

would include any time that fell between the hours of 9:00AM and 5:00PM, between Monday
and Friday, using the local time in Sydney, Australia.

You may also use `'Local'` as a location to use the local time of the machine where
Alertmanager is running, or `'UTC'` for UTC time. If no timezone is provided, the time
interval is taken to be in UTC time.**Note:** On Windows, only `Local` or `UTC` are
supported unless you provide a custom time zone database using the `ZONEINFO`
environment variable.

## Inhibition-related settings

Inhibition allows muting a set of alerts based on the presence of another set of
alerts. This allows establishing dependencies between systems or services such that
only the most relevant of a set of interconnected alerts are sent out during an outage.

### `<inhibit_rule>`

An inhibition rule mutes an alert (target) matching a set of matchers
when an alert (source) exists that matches another set of matchers.
Both target and source alerts must have the same label values
for the label names in the `equal` list.

Semantically, a missing label and a label with an empty value are the same
thing. Therefore, if all the label names listed in `equal` are missing from
both the source and target alerts, the inhibition rule will apply.

To prevent an alert from inhibiting itself, an alert that matches _both_ the
target and the source side of a rule cannot be inhibited by alerts for which
the same is true (including itself). However, we recommend to choose target and
source matchers in a way that alerts never match both sides. It is much easier
to reason about and does not trigger this special case.

```yaml
# DEPRECATED: Use target_matchers below.
# Matchers that have to be fulfilled in the alerts to be muted.
target_match:
  [ <labelname>: <labelvalue>, ... ]
# DEPRECATED: Use target_matchers below.
target_match_re:
  [ <labelname>: <regex>, ... ]

# A list of matchers that have to be fulfilled by the target
# alerts to be muted.
target_matchers:
  [ - <matcher> ... ]

# DEPRECATED: Use source_matchers below.
# Matchers for which one or more alerts have to exist for the
# inhibition to take effect.
source_match:
  [ <labelname>: <labelvalue>, ... ]
# DEPRECATED: Use source_matchers below.
source_match_re:
  [ <labelname>: <regex>, ... ]

# A list of matchers for which one or more alerts have
# to exist for the inhibition to take effect.
source_matchers:
  [ - <matcher> ... ]

# Labels that must have an equal value in the source and target
# alert for the inhibition to take effect.
[ equal: '[' <labelname>, ... ']' ]

```

## Label matchers

Label matchers are used both in routes and inhibition rules to match certain alerts.

### `<matcher>`

A matcher is a string with a syntax inspired by PromQL and OpenMetrics. The syntax of a matcher consists of three tokens:

- A valid Prometheus label name.

- One of  `=`, `!=`, `=~`, or `!~`. `=` means equals, `!=` means that the strings are not equal, `=~` is used for equality of regex expressions and `!~` is used for un-equality of regex expressions. They have the same meaning as known from PromQL selectors.

- A UTF-8 string, which may be enclosed in double quotes. Before or after each token, there may be any amount of whitespace.

The 3rd token may be the empty string. Within the 3rd token, OpenMetrics escaping rules apply: `\"` for a double-quote, `\n` for a line feed, `\\` for a literal backslash. Unescaped `"` must not occur inside the 3rd token (only as the 1st or last character). However, literal line feed characters are tolerated, as are single `\` characters not followed by `\`, `n`, or `"`. They act as a literal backslash in that case.

Matchers are ANDed together, meaning that all matchers must evaluate to "true" when tested against the labels on a given alert. For example, an alert with these labels:

```json
{"alertname":"Watchdog","severity":"none"}
```

would NOT match this list of matchers:

```yaml
matchers:
  - alertname = Watchdog
  - severity =~ "warning|critical"
```

In the configuration, multiple matchers are combined in a YAML list. However, it is also possible to combine multiple matchers within a single YAML string, again using syntax inspired by PromQL. In such a string, a leading `{` and/or a trailing `}` is optional and will be trimmed before further parsing. Individual matchers are separated by commas outside of quoted parts of the string. Those commas may be surrounded by whitespace. Parts of the string inside unescaped double quotes `"…"` are considered quoted (and commas don't act as separators there). If double quotes are escaped with a single backslash `\`, they are ignored for the purpose of identifying quoted parts of the input string. If the input string, after trimming the optional trailing `}`, ends with a comma, followed by optional whitespace, this comma and whitespace will be trimmed.

Here are some examples of valid string matchers:

1. Shown below are two equality matchers combined in a long form YAML list.

    ```yaml
    matchers:
      - foo = bar
      - dings !=bums
    ```

2. Similar to example 1, shown below are two equality matchers combined in a short form YAML list.

    ```yaml
    matchers: [ foo = bar, dings != bums ]
    ```

    As shown below, in the short-form, it's generally better to quote the list elements to avoid problems with special characters like commas:

    ```yaml
    matchers: [ "foo = bar,baz", "dings != bums" ]
    ```

3. You can also put both matchers into one PromQL-like string. Single quotes for the whole string work best here.

    ```yaml
    matchers: [ '{foo="bar",dings!="bums"}' ]
    ```

4. To avoid any confusion about YAML string quoting and escaping, you can use YAML block quoting and then only worry about the OpenMetrics escaping inside the block. A complex example with a regular expression and different quotes inside the label value is shown below:

    ```yaml
    matchers:
      - |
          {quote=~"She said: \"Hi, all!( How're you…)?\""}
    ```

## General receiver-related settings

These receiver settings allow configuring notification destinations (receivers) and HTTP client options for HTTP-based receivers.

### `<receiver>`

Receiver is a named configuration of one or more notification integrations.

Note: As part of lifting the past moratorium on new receivers it was agreed that, in addition to the existing requirements, new notification integrations will be required to have a committed maintainer with push access.

```yaml
# The unique name of the receiver.
name: <string>

# Configurations for several notification integrations.
discord_configs:
  [ - <discord_config>, ... ]
email_configs:
  [ - <email_config>, ... ]
opsgenie_configs:
  [ - <opsgenie_config>, ... ]
pagerduty_configs:
  [ - <pagerduty_config>, ... ]
pushover_configs:
  [ - <pushover_config>, ... ]
slack_configs:
  [ - <slack_config>, ... ]
sns_configs:
  [ - <sns_config>, ... ]
telegram_configs:
  [ - <telegram_config>, ... ]
victorops_configs:
  [ - <victorops_config>, ... ]
webex_configs:
  [ - <webex_config>, ... ]
webhook_configs:
  [ - <webhook_config>, ... ]
wechat_configs:
  [ - <wechat_config>, ... ]
```

### `<http_config>`

An `http_config` allows configuring the HTTP client that the receiver uses to
communicate with HTTP-based API services.

```yaml
# Note that `basic_auth` and `authorization` options are mutually exclusive.

# Sets the `Authorization` header with the configured username and password.
# password and password_file are mutually exclusive.
basic_auth:
  [ username: <string> ]
  [ password: <secret> ]
  [ password_file: <string> ]

# Optional the `Authorization` header configuration.
authorization:
  # Sets the authentication type.
  [ type: <string> | default: Bearer ]
  # Sets the credentials. It is mutually exclusive with
  # `credentials_file`.
  [ credentials: <secret> ]
  # Sets the credentials with the credentials read from the configured file.
  # It is mutually exclusive with `credentials`.
  [ credentials_file: <filename> ]

# Optional OAuth 2.0 configuration.
# Cannot be used at the same time as basic_auth or authorization.
oauth2:
  [ <oauth2> ]

# Whether to enable HTTP2.
[ enable_http2: <bool> | default: true ]

# Optional proxy URL.
[ proxy_url: <string> ]

# Configure whether HTTP requests follow HTTP 3xx redirects.
[ follow_redirects: <bool> | default = true ]

# Configures the TLS settings.
tls_config:
  [ <tls_config> ]
```

#### `<oauth2>`

OAuth 2.0 authentication using the client credentials grant type.
Alertmanager fetches an access token from the specified endpoint with
the given client access and secret keys.

```yaml
client_id: <string>
[ client_secret: <secret> ]

# Read the client secret from a file.
# It is mutually exclusive with `client_secret`.
[ client_secret_file: <filename> ]

# Scopes for the token request.
scopes:
  [ - <string> ... ]

# The URL to fetch the token from.
token_url: <string>

# Optional parameters to append to the token URL.
endpoint_params:
  [ <string>: <string> ... ]

# Configures the token request's TLS settings.
tls_config:
  [ <tls_config> ]

# Optional proxy URL.
[ proxy_url: <string> ]
```

#### `<tls_config>`

A `tls_config` allows configuring TLS connections.

```yaml
# CA certificate to validate the server certificate with.
[ ca_file: <filepath> ]

# Certificate and key files for client cert authentication to the server.
[ cert_file: <filepath> ]
[ key_file: <filepath> ]

# ServerName extension to indicate the name of the server.
# http://tools.ietf.org/html/rfc4366#section-3.1
[ server_name: <string> ]

# Disable validation of the server certificate.
[ insecure_skip_verify: <boolean> | default = false]

# Minimum acceptable TLS version. Accepted values: TLS10 (TLS 1.0), TLS11 (TLS
# 1.1), TLS12 (TLS 1.2), TLS13 (TLS 1.3).
# If unset, Prometheus will use Go default minimum version, which is TLS 1.2.
# See MinVersion in https://pkg.go.dev/crypto/tls#Config.
[ min_version: <string> ]
# Maximum acceptable TLS version. Accepted values: TLS10 (TLS 1.0), TLS11 (TLS
# 1.1), TLS12 (TLS 1.2), TLS13 (TLS 1.3).
# If unset, Prometheus will use Go default maximum version, which is TLS 1.3.
# See MaxVersion in https://pkg.go.dev/crypto/tls#Config.
[ max_version: <string> ]
```

## Receiver integration settings

These settings allow configuring specific receiver integrations.

### `<discord_config>`

Discord notifications are sent via the [Discord webhook API](https://discord.com/developers/docs/resources/webhook). See Discord's ["Intro to Webhooks" article](https://support.discord.com/hc/en-us/articles/228383668-Intro-to-Webhooks) to learn how to configure a webhook integration for a channel.

```yaml
# Whether to notify about resolved alerts.
[ send_resolved: <boolean> | default = true ]

# The Discord webhook URL.
webhook_url: <secret>

# Message title template.
[ title: <tmpl_string> | default = '{{ template "discord.default.title" . }}' ]

# Message body template.
[ message: <tmpl_string> | default = '{{ template "discord.default.message" . }}' ]

# The HTTP client's configuration.
[ http_config: <http_config> | default = global.http_config ]
```

### `<email_config>`

```yaml
# Whether to notify about resolved alerts.
[ send_resolved: <boolean> | default = false ]

# The email address to send notifications to.
to: <tmpl_string>

# The sender's address.
[ from: <tmpl_string> | default = global.smtp_from ]

# The SMTP host through which emails are sent.
[ smarthost: <string> | default = global.smtp_smarthost ]

# The hostname to identify to the SMTP server.
[ hello: <string> | default = global.smtp_hello ]

# SMTP authentication information.
# auth_password and auth_password_file are mutually exclusive.
[ auth_username: <string> | default = global.smtp_auth_username ]
[ auth_password: <secret> | default = global.smtp_auth_password ]
[ auth_password_file: <string> | default = global.smtp_auth_password_file ]
[ auth_secret: <secret> | default = global.smtp_auth_secret ]
[ auth_identity: <string> | default = global.smtp_auth_identity ]

# The SMTP TLS requirement.
# Note that Go does not support unencrypted connections to remote SMTP endpoints.
[ require_tls: <bool> | default = global.smtp_require_tls ]

# TLS configuration.
tls_config:
  [ <tls_config> ]

# The HTML body of the email notification.
[ html: <tmpl_string> | default = '{{ template "email.default.html" . }}' ]
# The text body of the email notification.
[ text: <tmpl_string> ]

# Further headers email header key/value pairs. Overrides any headers
# previously set by the notification implementation.
[ headers: { <string>: <tmpl_string>, ... } ]
```

### `<opsgenie_config>`

OpsGenie notifications are sent via the [OpsGenie API](https://docs.opsgenie.com/docs/alert-api).

```yaml
# Whether to notify about resolved alerts.
[ send_resolved: <boolean> | default = true ]

# The API key to use when talking to the OpsGenie API.
[ api_key: <secret> | default = global.opsgenie_api_key ]

# The filepath to API key to use when talking to the OpsGenie API. Conflicts with api_key.
[ api_key_file: <filepath> | default = global.opsgenie_api_key_file ]

# The host to send OpsGenie API requests to.
[ api_url: <string> | default = global.opsgenie_api_url ]

# Alert text limited to 130 characters.
[ message: <tmpl_string> | default = '{{ template "opsgenie.default.message" . }}' ]

# A description of the alert.
[ description: <tmpl_string> | default = '{{ template "opsgenie.default.description" . }}' ]

# A backlink to the sender of the notification.
[ source: <tmpl_string> | default = '{{ template "opsgenie.default.source" . }}' ]

# A set of arbitrary key/value pairs that provide further detail
# about the alert.
# All common labels are included as details by default.
[ details: { <string>: <tmpl_string>, ... } ]

# List of responders responsible for notifications.
responders:
  [ - <responder> ... ]

# Comma separated list of tags attached to the notifications.
[ tags: <tmpl_string> ]

# Additional alert note.
[ note: <tmpl_string> ]

# Priority level of alert. Possible values are P1, P2, P3, P4, and P5.
[ priority: <tmpl_string> ]

# Whether to update message and description of the alert in OpsGenie if it already exists
# By default, the alert is never updated in OpsGenie, the new message only appears in activity log.
[ update_alerts: <boolean> | default = false ]

# Optional field that can be used to specify which domain alert is related to.
[ entity: <tmpl_string> ]

# Comma separated list of actions that will be available for the alert.
[ actions: <tmpl_string> ]

# The HTTP client's configuration.
[ http_config: <http_config> | default = global.http_config ]
```

#### `<responder>`

```yaml
# Exactly one of these fields should be defined.
[ id: <tmpl_string> ]
[ name: <tmpl_string> ]
[ username: <tmpl_string> ]

# "team", "teams", "user", "escalation" or "schedule".
type: <tmpl_string>
```

### `<pagerduty_config>`

PagerDuty notifications are sent via the [PagerDuty API](https://developer.pagerduty.com/documentation/integration/events).
PagerDuty provides [documentation](https://www.pagerduty.com/docs/guides/prometheus-integration-guide/) on how to integrate. There are important differences with Alertmanager's v0.11 and greater support of PagerDuty's Events API v2.

```yaml
# Whether to notify about resolved alerts.
[ send_resolved: <boolean> | default = true ]

# The routing and service keys are mutually exclusive.
# The PagerDuty integration key (when using PagerDuty integration type `Events API v2`).
# It is mutually exclusive with `routing_key_file`.
routing_key: <tmpl_secret>
# Read the Pager Duty routing key from a file.
# It is mutually exclusive with `routing_key`.
routing_key_file: <filepath>
# The PagerDuty integration key (when using PagerDuty integration type `Prometheus`).
# It is mutually exclusive with `service_key_file`.
service_key: <tmpl_secret>
# Read the Pager Duty service key from a file.
# It is mutually exclusive with `service_key`.
service_key_file: <filepath>

# The URL to send API requests to
[ url: <string> | default = global.pagerduty_url ]

# The client identification of the Alertmanager.
[ client:  <tmpl_string> | default = '{{ template "pagerduty.default.client" . }}' ]
# A backlink to the sender of the notification.
[ client_url:  <tmpl_string> | default = '{{ template "pagerduty.default.clientURL" . }}' ]

# A description of the incident.
[ description: <tmpl_string> | default = '{{ template "pagerduty.default.description" .}}' ]

# Severity of the incident.
[ severity: <tmpl_string> | default = 'error' ]

# Unique location of the affected system.
[ source: <tmpl_string> | default = client ]

# A set of arbitrary key/value pairs that provide further detail
# about the incident.
[ details: { <string>: <tmpl_string>, ... } | default = {
  firing:       '{{ template "pagerduty.default.instances" .Alerts.Firing }}'
  resolved:     '{{ template "pagerduty.default.instances" .Alerts.Resolved }}'
  num_firing:   '{{ .Alerts.Firing | len }}'
  num_resolved: '{{ .Alerts.Resolved | len }}'
} ]

# Images to attach to the incident.
images:
  [ <image_config> ... ]

# Links to attach to the incident.
links:
  [ <link_config> ... ]

# The part or component of the affected system that is broken.
[ component: <tmpl_string> ]

# A cluster or grouping of sources.
[ group: <tmpl_string> ]

# The class/type of the event.
[ class: <tmpl_string> ]

# The HTTP client's configuration.
[ http_config: <http_config> | default = global.http_config ]
```

#### `<image_config>`

The fields are documented in the [PagerDuty API documentation](https://developer.pagerduty.com/docs/events-api-v2/trigger-events/#the-images-property).

```yaml
href: <tmpl_string>
source: <tmpl_string>
alt: <tmpl_string>
```

#### `<link_config>`

The fields are documented in the [PagerDuty API documentation](https://developer.pagerduty.com/docs/events-api-v2/trigger-events/#the-links-property).

```yaml
href: <tmpl_string>
text: <tmpl_string>
```

### `<pushover_config>`

Pushover notifications are sent via the [Pushover API](https://pushover.net/api).

```yaml
# Whether to notify about resolved alerts.
[ send_resolved: <boolean> | default = true ]

# The recipient user's key.
# user_key and user_key_file are mutually exclusive.
user_key: <secret>
user_key_file: <filepath>

# Your registered application's API token, see https://pushover.net/apps
# You can also register a token by cloning this Prometheus app:
# https://pushover.net/apps/clone/prometheus
# token and token_file are mutually exclusive.
token: <secret>
token_file: <filepath>

# Notification title.
[ title: <tmpl_string> | default = '{{ template "pushover.default.title" . }}' ]

# Notification message.
[ message: <tmpl_string> | default = '{{ template "pushover.default.message" . }}' ]

# A supplementary URL shown alongside the message.
[ url: <tmpl_string> | default = '{{ template "pushover.default.url" . }}' ]

# Priority, see https://pushover.net/api#priority
[ priority: <tmpl_string> | default = '{{ if eq .Status "firing" }}2{{ else }}0{{ end }}' ]

# How often the Pushover servers will send the same notification to the user.
# Must be at least 30 seconds.
[ retry: <duration> | default = 1m ]

# How long your notification will continue to be retried for, unless the user
# acknowledges the notification.
[ expire: <duration> | default = 1h ]

# The HTTP client's configuration.
[ http_config: <http_config> | default = global.http_config ]
```

### `<slack_config>`

Slack notifications are sent via [Slack
webhooks](https://api.slack.com/messaging/webhooks). The notification contains
an [attachment](https://api.slack.com/messaging/composing/layouts#attachments).

```yaml
# Whether to notify about resolved alerts.
[ send_resolved: <boolean> | default = false ]

# The Slack webhook URL. Either api_url or api_url_file should be set.
# Defaults to global settings if none are set here.
[ api_url: <secret> | default = global.slack_api_url ]
[ api_url_file: <filepath> | default = global.slack_api_url_file ]

# The channel or user to send notifications to.
channel: <tmpl_string>

# API request data as defined by the Slack webhook API.
[ icon_emoji: <tmpl_string> ]
[ icon_url: <tmpl_string> ]
[ link_names: <boolean> | default = false ]
[ username: <tmpl_string> | default = '{{ template "slack.default.username" . }}' ]
# The following parameters define the attachment.
actions:
  [ <action_config> ... ]
[ callback_id: <tmpl_string> | default = '{{ template "slack.default.callbackid" . }}' ]
[ color: <tmpl_string> | default = '{{ if eq .Status "firing" }}danger{{ else }}good{{ end }}' ]
[ fallback: <tmpl_string> | default = '{{ template "slack.default.fallback" . }}' ]
fields:
  [ <field_config> ... ]
[ footer: <tmpl_string> | default = '{{ template "slack.default.footer" . }}' ]
[ mrkdwn_in: '[' <string>, ... ']' | default = ["fallback", "pretext", "text"] ]
[ pretext: <tmpl_string> | default = '{{ template "slack.default.pretext" . }}' ]
[ short_fields: <boolean> | default = false ]
[ text: <tmpl_string> | default = '{{ template "slack.default.text" . }}' ]
[ title: <tmpl_string> | default = '{{ template "slack.default.title" . }}' ]
[ title_link: <tmpl_string> | default = '{{ template "slack.default.titlelink" . }}' ]
[ image_url: <tmpl_string> ]
[ thumb_url: <tmpl_string> ]

# The HTTP client's configuration.
[ http_config: <http_config> | default = global.http_config ]
```

#### `<action_config>`

The fields are documented in the Slack API documentation for [message attachments](https://api.slack.com/messaging/composing/layouts#attachments) and [interactive messages](https://api.slack.com/legacy/interactive-message-field-guide#action_fields).

```yaml
text: <tmpl_string>
type: <tmpl_string>
# Either url or name and value are mandatory.
[ url: <tmpl_string> ]
[ name: <tmpl_string> ]
[ value: <tmpl_string> ]

[ confirm: <action_confirm_field_config> ]
[ style: <tmpl_string> | default = '' ]
```

##### `<action_confirm_field_config>`

The fields are documented in the [Slack API documentation](https://api.slack.com/legacy/interactive-message-field-guide#confirmation_fields).

```yaml
text: <tmpl_string>
[ dismiss_text: <tmpl_string> | default '' ]
[ ok_text: <tmpl_string> | default '' ]
[ title: <tmpl_string> | default '' ]
```

#### `<field_config>`

The fields are documented in the [Slack API documentation](https://api.slack.com/messaging/composing/layouts#attachments).

```yaml
title: <tmpl_string>
value: <tmpl_string>
[ short: <boolean> | default = slack_config.short_fields ]
```

### `<sns_config>`

```yaml
# Whether to notify about resolved alerts.
[ send_resolved: <boolean> | default = true ]

# The SNS API URL i.e. https://sns.us-east-2.amazonaws.com.
#  If not specified, the SNS API URL from the SNS SDK will be used.
[ api_url: <tmpl_string> ]

# Configures AWS's Signature Verification 4 signing process to sign requests.
sigv4:
  [ <sigv4_config> ]

# SNS topic ARN, i.e. arn:aws:sns:us-east-2:698519295917:My-Topic
# If you don't specify this value, you must specify a value for the phone_number or target_arn.
# If you are using a FIFO SNS topic you should set a message group interval longer than 5 minutes
# to prevent messages with the same group key being deduplicated by the SNS default deduplication window
[ topic_arn: <tmpl_string> ]

# Subject line when the message is delivered to email endpoints.
[ subject: <tmpl_string> | default = '{{ template "sns.default.subject" .}}' ]

# Phone number if message is delivered via SMS in E.164 format.
# If you don't specify this value, you must specify a value for the topic_arn or target_arn.
[ phone_number: <tmpl_string> ]

# The  mobile platform endpoint ARN if message is delivered via mobile notifications.
# If you don't specify this value, you must specify a value for the topic_arn or phone_number.
[ target_arn: <tmpl_string> ]

# The message content of the SNS notification.
[ message: <tmpl_string> | default = '{{ template "sns.default.message" .}}' ]

# SNS message attributes.
attributes:
  [ <string>: <string> ... ]

# The HTTP client's configuration.
[ http_config: <http_config> | default = global.http_config ]
```

#### `<sigv4_config>`

```yaml
# The AWS region. If blank, the region from the default credentials chain is used.
[ region: <string> ]

# The AWS API keys. Both access_key and secret_key must be supplied or both must be blank.
# If blank the environment variables `AWS_ACCESS_KEY_ID` and `AWS_SECRET_ACCESS_KEY` are used.
[ access_key: <string> ]
[ secret_key: <secret> ]

# Named AWS profile used to authenticate.
[ profile: <string> ]

# AWS Role ARN, an alternative to using AWS API keys.
[ role_arn: <string> ]
```

### `<telegram_config>`

```yaml
# Whether to notify about resolved alerts.
[ send_resolved: <boolean> | default = true ]

# The Telegram API URL i.e. https://api.telegram.org.
# If not specified, default API URL will be used.
[ api_url: <string> | default = global.telegram_api_url ]

# Telegram bot token.
[ bot_token: <secret> ]

# ID of the chat where to send the messages.
[ chat_id: <int> ]

# Message template.
[ message: <tmpl_string> default = '{{ template "telegram.default.message" .}}' ]

# Disable telegram notifications
[ disable_notifications: <boolean> | default = false ]

# Parse mode for telegram message, supported values are MarkdownV2, Markdown, HTML and empty string for plain text.
[ parse_mode: <string> | default = "HTML" ]

# The HTTP client's configuration.
[ http_config: <http_config> | default = global.http_config ]
```

### `<victorops_config>`

VictorOps notifications are sent out via the [VictorOps API](https://help.victorops.com/knowledge-base/rest-endpoint-integration-guide/)

```yaml
# Whether to notify about resolved alerts.
[ send_resolved: <boolean> | default = true ]

# The API key to use when talking to the VictorOps API.
# It is mutually exclusive with `api_key_file`.
[ api_key: <secret> | default = global.victorops_api_key ]

# Reads the API key to use when talking to the VictorOps API from a file.
# It is mutually exclusive with `api_key`.
[ api_key_file: <filepath> | default = global.victorops_api_key_file ]

# The VictorOps API URL.
[ api_url: <string> | default = global.victorops_api_url ]

# A key used to map the alert to a team.
routing_key: <tmpl_string>

# Describes the behavior of the alert (CRITICAL, WARNING, INFO).
[ message_type: <tmpl_string> | default = 'CRITICAL' ]

# Contains summary of the alerted problem.
[ entity_display_name: <tmpl_string> | default = '{{ template "victorops.default.entity_display_name" . }}' ]

# Contains long explanation of the alerted problem.
[ state_message: <tmpl_string> | default = '{{ template "victorops.default.state_message" . }}' ]

# The monitoring tool the state message is from.
[ monitoring_tool: <tmpl_string> | default = '{{ template "victorops.default.monitoring_tool" . }}' ]

# The HTTP client's configuration.
[ http_config: <http_config> | default = global.http_config ]
```

### `<webhook_config>`

The webhook receiver allows configuring a generic receiver.

```yaml
# Whether to notify about resolved alerts.
[ send_resolved: <boolean> | default = true ]

# The endpoint to send HTTP POST requests to.
<<<<<<< HEAD
# url and url_file are mutually exclusive.
url: <string>
url_file: <filepath>
=======
url: <secret>
>>>>>>> 7923bc5f

# The HTTP client's configuration.
[ http_config: <http_config> | default = global.http_config ]

# The maximum number of alerts to include in a single webhook message. Alerts
# above this threshold are truncated. When leaving this at its default value of
# 0, all alerts are included.
[ max_alerts: <int> | default = 0 ]
```

The Alertmanager
will send HTTP POST requests in the following JSON format to the configured
endpoint:

```
{
  "version": "4",
  "groupKey": <string>,              // key identifying the group of alerts (e.g. to deduplicate)
  "truncatedAlerts": <int>,          // how many alerts have been truncated due to "max_alerts"
  "status": "<resolved|firing>",
  "receiver": <string>,
  "groupLabels": <object>,
  "commonLabels": <object>,
  "commonAnnotations": <object>,
  "externalURL": <string>,           // backlink to the Alertmanager.
  "alerts": [
    {
      "status": "<resolved|firing>",
      "labels": <object>,
      "annotations": <object>,
      "startsAt": "<rfc3339>",
      "endsAt": "<rfc3339>",
      "generatorURL": <string>,      // identifies the entity that caused the alert
      "fingerprint": <string>        // fingerprint to identify the alert
    },
    ...
  ]
}
```

There is a list of
[integrations](https://prometheus.io/docs/operating/integrations/#alertmanager-webhook-receiver) with
this feature.

### `<wechat_config>`

WeChat notifications are sent via the [WeChat
API](http://admin.wechat.com/wiki/index.php?title=Customer_Service_Messages).

```yaml
# Whether to notify about resolved alerts.
[ send_resolved: <boolean> | default = false ]

# The API key to use when talking to the WeChat API.
[ api_secret: <secret> | default = global.wechat_api_secret ]

# The WeChat API URL.
[ api_url: <string> | default = global.wechat_api_url ]

# The corp id for authentication.
[ corp_id: <string> | default = global.wechat_api_corp_id ]

# API request data as defined by the WeChat API.
[ message: <tmpl_string> | default = '{{ template "wechat.default.message" . }}' ]
# Type of the message type, supported values are `text` and `markdown`.
[ message_type: <string> | default = 'text' ]
[ agent_id: <string> | default = '{{ template "wechat.default.agent_id" . }}' ]
[ to_user: <string> | default = '{{ template "wechat.default.to_user" . }}' ]
[ to_party: <string> | default = '{{ template "wechat.default.to_party" . }}' ]
[ to_tag: <string> | default = '{{ template "wechat.default.to_tag" . }}' ]
```

### `<webex_config>`

```yaml
# Whether to notify about resolved alerts.
[ send_resolved: <boolean> | default = true ]

# The Webex Teams API URL i.e. https://webexapis.com/v1/messages
# If not specified, default API URL will be used.
[ api_url: <string> | default = global.webex_api_url ]

# ID of the Webex Teams room where to send the messages.
room_id: <string>

# Message template.
[ message: <tmpl_string> default = '{{ template "webex.default.message" .}}' ]

# The HTTP client's configuration. You must use this configuration to supply the bot token as part of the HTTP `Authorization` header. 
[ http_config: <http_config> | default = global.http_config ]
```<|MERGE_RESOLUTION|>--- conflicted
+++ resolved
@@ -1116,13 +1116,9 @@
 [ send_resolved: <boolean> | default = true ]
 
 # The endpoint to send HTTP POST requests to.
-<<<<<<< HEAD
 # url and url_file are mutually exclusive.
-url: <string>
+url: <secret>
 url_file: <filepath>
-=======
-url: <secret>
->>>>>>> 7923bc5f
 
 # The HTTP client's configuration.
 [ http_config: <http_config> | default = global.http_config ]
