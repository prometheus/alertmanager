--- conflicted
+++ resolved
@@ -199,12 +199,6 @@
 		HTTPConfig:     &commoncfg.HTTPClientConfig{},
 		Title:          "Test Title",
 		Message:        "Test Message",
-<<<<<<< HEAD
-	}
-
-	// Create a new Discord notifier
-	notifier, err := New(cfg, test.CreateTmpl(t), log.NewNopLogger())
-=======
 		Content:        "Test Content",
 		Username:       "Test Username",
 		AvatarURL:      "http://example.com/avatar.png",
@@ -212,7 +206,6 @@
 
 	// Create a new Discord notifier
 	notifier, err := New(cfg, test.CreateTmpl(t), promslog.NewNopLogger())
->>>>>>> 9ff3b213
 	require.NoError(t, err)
 
 	// Create a context and alerts
@@ -235,9 +228,5 @@
 	require.NoError(t, err)
 	require.False(t, ok)
 
-<<<<<<< HEAD
-	require.JSONEq(t, `{"embeds":[{"title":"Test Title","description":"Test Message","color":10038562}],"content":""}`, resp)
-=======
 	require.JSONEq(t, `{"content":"Test Content","embeds":[{"title":"Test Title","description":"Test Message","color":10038562}],"username":"Test Username","avatar_url":"http://example.com/avatar.png"}`, resp)
->>>>>>> 9ff3b213
 }