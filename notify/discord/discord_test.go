// Copyright 2021 Prometheus Team
// Licensed under the Apache License, Version 2.0 (the "License");
// you may not use this file except in compliance with the License.
// You may obtain a copy of the License at
//
// http://www.apache.org/licenses/LICENSE-2.0
//
// Unless required by applicable law or agreed to in writing, software
// distributed under the License is distributed on an "AS IS" BASIS,
// WITHOUT WARRANTIES OR CONDITIONS OF ANY KIND, either express or implied.
// See the License for the specific language governing permissions and
// limitations under the License.

package discord

import (
	"context"
	"encoding/json"
	"io"
	"net/http"
	"net/http/httptest"
	"net/url"
	"os"
	"testing"
	"time"

	commoncfg "github.com/prometheus/common/config"
	"github.com/prometheus/common/model"
	"github.com/prometheus/common/promslog"
	"github.com/stretchr/testify/require"

	"github.com/prometheus/alertmanager/config"
	"github.com/prometheus/alertmanager/notify"
	"github.com/prometheus/alertmanager/notify/test"
	"github.com/prometheus/alertmanager/types"
)

// This is a test URL that has been modified to not be valid.
var testWebhookURL, _ = url.Parse("https://discord.com/api/webhooks/971139602272503183/78ZWZ4V3xwZUBKRFF-G9m1nRtDtNTChl_WzW6Q4kxShjSB02oLSiPTPa8TS2tTGO9EYf")

func TestDiscordRetry(t *testing.T) {
	notifier, err := New(
		&config.DiscordConfig{
			WebhookURL: &config.SecretURL{URL: testWebhookURL},
			HTTPConfig: &commoncfg.HTTPClientConfig{},
		},
		test.CreateTmpl(t),
		promslog.NewNopLogger(),
	)
	require.NoError(t, err)

	for statusCode, expected := range test.RetryTests(test.DefaultRetryCodes()) {
		actual, _ := notifier.retrier.Check(statusCode, nil)
		require.Equal(t, expected, actual, "retry - error on status %d", statusCode)
	}
}

func TestDiscordTemplating(t *testing.T) {
	srv := httptest.NewServer(http.HandlerFunc(func(w http.ResponseWriter, r *http.Request) {
		dec := json.NewDecoder(r.Body)
		out := make(map[string]any)
		err := dec.Decode(&out)
		if err != nil {
			panic(err)
		}
	}))
	defer srv.Close()
	u, _ := url.Parse(srv.URL)

	for _, tc := range []struct {
		title string
		cfg   *config.DiscordConfig

		retry  bool
		errMsg string
	}{
		{
			title: "full-blown message",
			cfg: &config.DiscordConfig{
				Title:   `{{ template "discord.default.title" . }}`,
				Message: `{{ template "discord.default.message" . }}`,
			},
			retry: false,
		},
		{
			title: "title with templating errors",
			cfg: &config.DiscordConfig{
				Title: "{{ ",
			},
			errMsg: "template: :1: unclosed action",
		},
		{
			title: "message with templating errors",
			cfg: &config.DiscordConfig{
				Title:   `{{ template "discord.default.title" . }}`,
				Message: "{{ ",
			},
			errMsg: "template: :1: unclosed action",
		},
	} {
		t.Run(tc.title, func(t *testing.T) {
			tc.cfg.WebhookURL = &config.SecretURL{URL: u}
			tc.cfg.HTTPConfig = &commoncfg.HTTPClientConfig{}
			pd, err := New(tc.cfg, test.CreateTmpl(t), promslog.NewNopLogger())
			require.NoError(t, err)

			ctx := context.Background()
			ctx = notify.WithGroupKey(ctx, "1")

			ok, err := pd.Notify(ctx, []*types.Alert{
				{
					Alert: model.Alert{
						Labels: model.LabelSet{
							"lbl1": "val1",
						},
						StartsAt: time.Now(),
						EndsAt:   time.Now().Add(time.Hour),
					},
				},
			}...)
			if tc.errMsg == "" {
				require.NoError(t, err)
			} else {
				require.Error(t, err)
				require.Contains(t, err.Error(), tc.errMsg)
			}
			require.Equal(t, tc.retry, ok)
		})
	}
}

func TestDiscordRedactedURL(t *testing.T) {
	ctx, u, fn := test.GetContextWithCancelingURL()
	defer fn()

	secret := "secret"
	notifier, err := New(
		&config.DiscordConfig{
			WebhookURL: &config.SecretURL{URL: u},
			HTTPConfig: &commoncfg.HTTPClientConfig{},
		},
		test.CreateTmpl(t),
		promslog.NewNopLogger(),
	)
	require.NoError(t, err)

	test.AssertNotifyLeaksNoSecret(ctx, t, notifier, secret)
}

func TestDiscordReadingURLFromFile(t *testing.T) {
	ctx, u, fn := test.GetContextWithCancelingURL()
	defer fn()

	f, err := os.CreateTemp(t.TempDir(), "webhook_url")
	require.NoError(t, err, "creating temp file failed")
	_, err = f.WriteString(u.String() + "\n")
	require.NoError(t, err, "writing to temp file failed")

	notifier, err := New(
		&config.DiscordConfig{
			WebhookURLFile: f.Name(),
			HTTPConfig:     &commoncfg.HTTPClientConfig{},
		},
		test.CreateTmpl(t),
		promslog.NewNopLogger(),
	)
	require.NoError(t, err)

	test.AssertNotifyLeaksNoSecret(ctx, t, notifier, u.String())
}

func TestDiscord_Notify(t *testing.T) {
	// Create a fake HTTP server to simulate the Discord webhook
	var resp string
	srv := httptest.NewServer(http.HandlerFunc(func(w http.ResponseWriter, r *http.Request) {
		// Read the request as a string
		body, err := io.ReadAll(r.Body)
		require.NoError(t, err, "reading request body failed")
		// Store the request body in the response
		resp = string(body)

		w.WriteHeader(http.StatusOK)
	}))

	// Create a temporary file to simulate the WebhookURLFile
<<<<<<< HEAD
	tempFile, err := os.CreateTemp("", "webhook_url")
	require.NoError(t, err)
	t.Cleanup(func() {
		require.NoError(t, os.Remove(tempFile.Name()))
	})
=======
	tempFile, err := os.CreateTemp(t.TempDir(), "webhook_url")
	require.NoError(t, err)
>>>>>>> 1bab012c

	// Write the fake webhook URL to the temp file
	_, err = tempFile.WriteString(srv.URL)
	require.NoError(t, err)

	// Create a DiscordConfig with the WebhookURLFile set
	cfg := &config.DiscordConfig{
		WebhookURLFile: tempFile.Name(),
		HTTPConfig:     &commoncfg.HTTPClientConfig{},
		Title:          "Test Title",
		Message:        "Test Message",
<<<<<<< HEAD
	}

	// Create a new Discord notifier
	notifier, err := New(cfg, test.CreateTmpl(t), log.NewNopLogger())
=======
		Content:        "Test Content",
		Username:       "Test Username",
		AvatarURL:      "http://example.com/avatar.png",
	}

	// Create a new Discord notifier
	notifier, err := New(cfg, test.CreateTmpl(t), promslog.NewNopLogger())
>>>>>>> 1bab012c
	require.NoError(t, err)

	// Create a context and alerts
	ctx := context.Background()
	ctx = notify.WithGroupKey(ctx, "1")
	alerts := []*types.Alert{
		{
			Alert: model.Alert{
				Labels: model.LabelSet{
					"lbl1": "val1",
				},
				StartsAt: time.Now(),
				EndsAt:   time.Now().Add(time.Hour),
			},
		},
	}

	// Call the Notify method
	ok, err := notifier.Notify(ctx, alerts...)
	require.NoError(t, err)
	require.False(t, ok)

<<<<<<< HEAD
	require.JSONEq(t, `{"embeds":[{"title":"Test Title","description":"Test Message","color":10038562}],"content":""}`, resp)
=======
	require.JSONEq(t, `{"content":"Test Content","embeds":[{"title":"Test Title","description":"Test Message","color":10038562}],"username":"Test Username","avatar_url":"http://example.com/avatar.png"}`, resp)
>>>>>>> 1bab012c
}<|MERGE_RESOLUTION|>--- conflicted
+++ resolved
@@ -183,16 +183,8 @@
 	}))
 
 	// Create a temporary file to simulate the WebhookURLFile
-<<<<<<< HEAD
-	tempFile, err := os.CreateTemp("", "webhook_url")
-	require.NoError(t, err)
-	t.Cleanup(func() {
-		require.NoError(t, os.Remove(tempFile.Name()))
-	})
-=======
 	tempFile, err := os.CreateTemp(t.TempDir(), "webhook_url")
 	require.NoError(t, err)
->>>>>>> 1bab012c
 
 	// Write the fake webhook URL to the temp file
 	_, err = tempFile.WriteString(srv.URL)
@@ -204,12 +196,6 @@
 		HTTPConfig:     &commoncfg.HTTPClientConfig{},
 		Title:          "Test Title",
 		Message:        "Test Message",
-<<<<<<< HEAD
-	}
-
-	// Create a new Discord notifier
-	notifier, err := New(cfg, test.CreateTmpl(t), log.NewNopLogger())
-=======
 		Content:        "Test Content",
 		Username:       "Test Username",
 		AvatarURL:      "http://example.com/avatar.png",
@@ -217,7 +203,6 @@
 
 	// Create a new Discord notifier
 	notifier, err := New(cfg, test.CreateTmpl(t), promslog.NewNopLogger())
->>>>>>> 1bab012c
 	require.NoError(t, err)
 
 	// Create a context and alerts
@@ -240,9 +225,5 @@
 	require.NoError(t, err)
 	require.False(t, ok)
 
-<<<<<<< HEAD
-	require.JSONEq(t, `{"embeds":[{"title":"Test Title","description":"Test Message","color":10038562}],"content":""}`, resp)
-=======
 	require.JSONEq(t, `{"content":"Test Content","embeds":[{"title":"Test Title","description":"Test Message","color":10038562}],"username":"Test Username","avatar_url":"http://example.com/avatar.png"}`, resp)
->>>>>>> 1bab012c
 }