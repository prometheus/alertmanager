// Copyright 2015 Prometheus Team
// Licensed under the Apache License, Version 2.0 (the "License");
// you may not use this file except in compliance with the License.
// You may obtain a copy of the License at
//
// http://www.apache.org/licenses/LICENSE-2.0
//
// Unless required by applicable law or agreed to in writing, software
// distributed under the License is distributed on an "AS IS" BASIS,
// WITHOUT WARRANTIES OR CONDITIONS OF ANY KIND, either express or implied.
// See the License for the specific language governing permissions and
// limitations under the License.

package notify

import (
	"bytes"
	"crypto/tls"
	"encoding/json"
	"fmt"
	"io"
	"io/ioutil"
	"mime"
	"net"
	"net/http"
	"net/mail"
	"net/smtp"
	"net/url"
	"os"
	"strings"
	"time"

	"github.com/prometheus/client_golang/prometheus"
	"github.com/prometheus/common/log"
	"github.com/prometheus/common/model"
	"golang.org/x/net/context"
	"golang.org/x/net/context/ctxhttp"

	"github.com/prometheus/alertmanager/config"
	"github.com/prometheus/alertmanager/template"
	"github.com/prometheus/alertmanager/types"
)

var (
	numNotifications = prometheus.NewCounterVec(prometheus.CounterOpts{
		Namespace: "alertmanager",
		Name:      "notifications_total",
		Help:      "The total number of attempted notifications.",
	}, []string{"integration"})

	numFailedNotifications = prometheus.NewCounterVec(prometheus.CounterOpts{
		Namespace: "alertmanager",
		Name:      "notifications_failed_total",
		Help:      "The total number of failed notifications.",
	}, []string{"integration"})
)

func init() {
	prometheus.Register(numNotifications)
	prometheus.Register(numFailedNotifications)
}

type notifierConfig interface {
	SendResolved() bool
}

type NotifierFunc func(context.Context, ...*types.Alert) error

func (f NotifierFunc) Notify(ctx context.Context, alerts ...*types.Alert) error {
	return f(ctx, alerts...)
}

type integration interface {
	Notifier
	name() string
}

// Build creates a fanout notifier for each receiver.
func Build(confs []*config.Receiver, tmpl *template.Template) map[string]Fanout {
	res := map[string]Fanout{}

	filter := func(n integration, c notifierConfig) Notifier {
		return NotifierFunc(func(ctx context.Context, alerts ...*types.Alert) error {
			var res []*types.Alert

			if c.SendResolved() {
				res = alerts
			} else {
				for _, a := range alerts {
					if a.Status() != model.AlertResolved {
						res = append(res, a)
					}
				}
			}
			if len(res) == 0 {
				return nil
			}

			err := n.Notify(ctx, res...)
			if err != nil {
				numFailedNotifications.WithLabelValues(n.name()).Inc()
			}
			numNotifications.WithLabelValues(n.name()).Inc()

			return err
		})
	}

	for _, nc := range confs {
		var (
			fo  = Fanout{}
			add = func(i int, on integration, n Notifier) { fo[fmt.Sprintf("%s/%d", on.name(), i)] = n }
		)

		for i, c := range nc.WebhookConfigs {
			n := NewWebhook(c, tmpl)
			add(i, n, filter(n, c))
		}
		for i, c := range nc.EmailConfigs {
			n := NewEmail(c, tmpl)
			add(i, n, filter(n, c))
		}
		for i, c := range nc.PagerdutyConfigs {
			n := NewPagerDuty(c, tmpl)
			add(i, n, filter(n, c))
		}
		for i, c := range nc.OpsGenieConfigs {
			n := NewOpsGenie(c, tmpl)
			add(i, n, filter(n, c))
		}
		for i, c := range nc.SlackConfigs {
			n := NewSlack(c, tmpl)
			add(i, n, filter(n, c))
		}
		for i, c := range nc.HipchatConfigs {
			n := NewHipchat(c, tmpl)
			add(i, n, filter(n, c))
		}
		for i, c := range nc.PushoverConfigs {
			n := NewPushover(c, tmpl)
			add(i, n, filter(n, c))
		}

		res[nc.Name] = fo
	}
	return res
}

const contentTypeJSON = "application/json"

// Webhook implements a Notifier for generic webhooks.
type Webhook struct {
	// The URL to which notifications are sent.
	URL  string
	tmpl *template.Template
}

// NewWebhook returns a new Webhook.
func NewWebhook(conf *config.WebhookConfig, t *template.Template) *Webhook {
	return &Webhook{URL: conf.URL, tmpl: t}
}

func (*Webhook) name() string { return "webhook" }

// WebhookMessage defines the JSON object send to webhook endpoints.
type WebhookMessage struct {
	*template.Data

	// The protocol version.
	Version  string `json:"version"`
	GroupKey uint64 `json:"groupKey"`
}

// Notify implements the Notifier interface.
func (w *Webhook) Notify(ctx context.Context, alerts ...*types.Alert) error {
	data := w.tmpl.Data(receiver(ctx), groupLabels(ctx), alerts...)

	groupKey, ok := GroupKey(ctx)
	if !ok {
		log.Errorf("group key missing")
	}

	msg := &WebhookMessage{
		Version:  "3",
		Data:     data,
		GroupKey: uint64(groupKey),
	}

	var buf bytes.Buffer
	if err := json.NewEncoder(&buf).Encode(msg); err != nil {
		return err
	}

	resp, err := ctxhttp.Post(ctx, http.DefaultClient, w.URL, contentTypeJSON, &buf)
	if err != nil {
		return err
	}
	resp.Body.Close()

	if resp.StatusCode/100 != 2 {
		return fmt.Errorf("unexpected status code %v", resp.StatusCode)
	}

	return nil
}

// Email implements a Notifier for email notifications.
type Email struct {
	conf *config.EmailConfig
	tmpl *template.Template
}

// NewEmail returns a new Email notifier.
func NewEmail(c *config.EmailConfig, t *template.Template) *Email {
	if _, ok := c.Headers["Subject"]; !ok {
		c.Headers["Subject"] = config.DefaultEmailSubject
	}
	if _, ok := c.Headers["To"]; !ok {
		c.Headers["To"] = c.To
	}
	if _, ok := c.Headers["From"]; !ok {
		c.Headers["From"] = c.From
	}
	return &Email{conf: c, tmpl: t}
}

func (*Email) name() string { return "email" }

// auth resolves a string of authentication mechanisms.
func (n *Email) auth(mechs string) (smtp.Auth, *tls.Config, error) {
	username := os.Getenv("SMTP_AUTH_USERNAME")
	for _, mech := range strings.Split(mechs, " ") {
		switch mech {
		case "CRAM-MD5":
			secret := os.Getenv("SMTP_AUTH_SECRET")
			if secret == "" {
				continue
			}
			return smtp.CRAMMD5Auth(username, secret), nil, nil

		case "PLAIN":
			password := os.Getenv("SMTP_AUTH_PASSWORD")
			if password == "" {
				continue
			}
			identity := os.Getenv("SMTP_AUTH_IDENTITY")

			// We need to know the hostname for both auth and TLS.
			host, _, err := net.SplitHostPort(n.conf.Smarthost)
			if err != nil {
				return nil, nil, fmt.Errorf("invalid address: %s", err)
			}
			var (
				auth = smtp.PlainAuth(identity, username, password, host)
				cfg  = &tls.Config{ServerName: host}
			)
			return auth, cfg, nil
		}
	}
	return nil, nil, nil

}

// Notify implements the Notifier interface.
func (notifier *Email) Notify(ctx context.Context, as ...*types.Alert) error {
	// Connect to the SMTP smarthost.
	client, err := smtp.Dial(notifier.conf.Smarthost)
	if err != nil {
		return err
	}
<<<<<<< HEAD
=======
	defer c.Quit()
	
	//if the server requires TLS, we have to StartTLS BEFORE we can query the
	//extensions.
	host, _, err := net.SplitHostPort(n.conf.Smarthost)
	if err != nil {
		return fmt.Errorf("invalid address: %s", err)
	}
	tlsConf := &tls.Config{ServerName: host}
	if tlsConf != nil {
		c.StartTLS(tlsConf)
	}

>>>>>>> 61688854

	//if the server requires TLS, we have to StartTLS BEFORE we can query the
	//extensions.
	host, _, err := net.SplitHostPort(notifier.conf.Smarthost)
	if err != nil {
		return fmt.Errorf("invalid address: %s", err)
	}
	tlsConf := &tls.Config{ServerName: host}
	if tlsConf != nil {
		client.StartTLS(tlsConf)
	}

	if ok, mech := client.Extension("AUTH"); ok {

		auth, _, err := notifier.auth(mech)
		if err != nil {
			return err
		}

		if auth != nil {
			if err := client.Auth(auth); err != nil {
				return fmt.Errorf("%T failed: %s", auth, err)
			}
		}
	}
	defer client.Quit()
	var (
		data = notifier.tmpl.Data(receiver(ctx), groupLabels(ctx), as...)
		tmpl = tmplText(notifier.tmpl, data, &err)
		from = tmpl(notifier.conf.From)
		to   = tmpl(notifier.conf.To)
	)
	if err != nil {
		return err
	}

	addrs, err := mail.ParseAddressList(from)
	if err != nil {
		return fmt.Errorf("parsing from addresses: %s", err)
	}
	if len(addrs) != 1 {
		return fmt.Errorf("must be exactly one from address")
	}
	if err := client.Mail(addrs[0].Address); err != nil {
		return fmt.Errorf("sending mail from: %s", err)
	}
	addrs, err = mail.ParseAddressList(to)
	if err != nil {
		return fmt.Errorf("parsing to addresses: %s", err)
	}
	for _, addr := range addrs {
		if err := client.Rcpt(addr.Address); err != nil {
			return fmt.Errorf("sending rcpt to: %s", err)
		}
	}

	// Send the email body.
	wc, err := client.Data()
	if err != nil {
		return err
	}
	defer wc.Close()

	for header, t := range notifier.conf.Headers {
		value, err := notifier.tmpl.ExecuteTextString(t, data)
		if err != nil {
			return fmt.Errorf("executing %q header template: %s", header, err)
		}
		fmt.Fprintf(wc, "%s: %s\r\n", header, mime.QEncoding.Encode("utf-8", value))
	}

	fmt.Fprintf(wc, "Content-Type: text/html; charset=UTF-8\r\n")
	fmt.Fprintf(wc, "Date: %s\r\n", time.Now().Format(time.RFC1123Z))

	// TODO: Add some useful headers here, such as URL of the alertmanager
	// and active/resolved.
	fmt.Fprintf(wc, "\r\n")

	// TODO(fabxc): do a multipart write that considers the plain template.
	body, err := notifier.tmpl.ExecuteHTMLString(notifier.conf.HTML, data)
	if err != nil {
		return fmt.Errorf("executing email html template: %s", err)
	}
	_, err = io.WriteString(wc, body)

	return err
}

// PagerDuty implements a Notifier for PagerDuty notifications.
type PagerDuty struct {
	conf *config.PagerdutyConfig
	tmpl *template.Template
}

// NewPagerDuty returns a new PagerDuty notifier.
func NewPagerDuty(c *config.PagerdutyConfig, t *template.Template) *PagerDuty {
	return &PagerDuty{conf: c, tmpl: t}
}

func (*PagerDuty) name() string { return "pagerduty" }

const (
	pagerDutyEventTrigger = "trigger"
	pagerDutyEventResolve = "resolve"
)

type pagerDutyMessage struct {
	ServiceKey  string            `json:"service_key"`
	IncidentKey model.Fingerprint `json:"incident_key"`
	EventType   string            `json:"event_type"`
	Description string            `json:"description"`
	Client      string            `json:"client,omitempty"`
	ClientURL   string            `json:"client_url,omitempty"`
	Details     map[string]string `json:"details,omitempty"`
}

// Notify implements the Notifier interface.
//
// http://developer.pagerduty.com/documentation/integration/events/trigger
func (n *PagerDuty) Notify(ctx context.Context, as ...*types.Alert) error {
	key, ok := GroupKey(ctx)
	if !ok {
		return fmt.Errorf("group key missing")
	}

	var err error
	var (
		alerts    = types.Alerts(as...)
		data      = n.tmpl.Data(receiver(ctx), groupLabels(ctx), as...)
		tmpl      = tmplText(n.tmpl, data, &err)
		eventType = pagerDutyEventTrigger
	)
	if alerts.Status() == model.AlertResolved {
		eventType = pagerDutyEventResolve
	}

	log.With("incident", key).With("eventType", eventType).Debugln("notifying PagerDuty")

	details := make(map[string]string, len(n.conf.Details))
	for k, v := range n.conf.Details {
		details[k] = tmpl(v)
	}

	msg := &pagerDutyMessage{
		ServiceKey:  tmpl(string(n.conf.ServiceKey)),
		EventType:   eventType,
		IncidentKey: key,
		Description: tmpl(n.conf.Description),
		Details:     details,
	}
	if eventType == pagerDutyEventTrigger {
		msg.Client = tmpl(n.conf.Client)
		msg.ClientURL = tmpl(n.conf.ClientURL)
	}
	if err != nil {
		return err
	}

	var buf bytes.Buffer
	if err := json.NewEncoder(&buf).Encode(msg); err != nil {
		return err
	}

	resp, err := ctxhttp.Post(ctx, http.DefaultClient, n.conf.URL, contentTypeJSON, &buf)
	if err != nil {
		return err
	}
	resp.Body.Close()

	if resp.StatusCode/100 != 2 {
		return fmt.Errorf("unexpected status code %v", resp.StatusCode)
	}
	return nil
}

// Slack implements a Notifier for Slack notifications.
type Slack struct {
	conf *config.SlackConfig
	tmpl *template.Template
}

// NewSlack returns a new Slack notification handler.
func NewSlack(conf *config.SlackConfig, tmpl *template.Template) *Slack {
	return &Slack{
		conf: conf,
		tmpl: tmpl,
	}
}

func (*Slack) name() string { return "slack" }

// slackReq is the request for sending a slack notification.
type slackReq struct {
	Channel     string            `json:"channel,omitempty"`
	Username    string            `json:"username,omitempty"`
	IconEmoji   string            `json:"icon_emoji,omitempty"`
	Attachments []slackAttachment `json:"attachments"`
}

// slackAttachment is used to display a richly-formatted message block.
type slackAttachment struct {
	Title     string `json:"title,omitempty"`
	TitleLink string `json:"title_link,omitempty"`
	Pretext   string `json:"pretext,omitempty"`
	Text      string `json:"text"`
	Fallback  string `json:"fallback"`

	Color    string   `json:"color,omitempty"`
	MrkdwnIn []string `json:"mrkdwn_in,omitempty"`
}

// slackAttachmentField is displayed in a table inside the message attachment.
type slackAttachmentField struct {
	Title string `json:"title"`
	Value string `json:"value"`
	Short bool   `json:"short,omitempty"`
}

// Notify implements the Notifier interface.
func (n *Slack) Notify(ctx context.Context, as ...*types.Alert) error {
	var err error
	var (
		data     = n.tmpl.Data(receiver(ctx), groupLabels(ctx), as...)
		tmplText = tmplText(n.tmpl, data, &err)
	)

	attachment := &slackAttachment{
		Title:     tmplText(n.conf.Title),
		TitleLink: tmplText(n.conf.TitleLink),
		Pretext:   tmplText(n.conf.Pretext),
		Text:      tmplText(n.conf.Text),
		Fallback:  tmplText(n.conf.Fallback),
		Color:     tmplText(n.conf.Color),
		MrkdwnIn:  []string{"fallback", "pretext", "text"},
	}
	req := &slackReq{
		Channel:     tmplText(n.conf.Channel),
		Username:    tmplText(n.conf.Username),
		IconEmoji:   tmplText(n.conf.IconEmoji),
		Attachments: []slackAttachment{*attachment},
	}
	if err != nil {
		return err
	}

	var buf bytes.Buffer
	if err := json.NewEncoder(&buf).Encode(req); err != nil {
		return err
	}

	resp, err := ctxhttp.Post(ctx, http.DefaultClient, string(n.conf.APIURL), contentTypeJSON, &buf)
	if err != nil {
		return err
	}
	// TODO(fabxc): is 2xx status code really indicator for success for Slack API?
	resp.Body.Close()

	if resp.StatusCode/100 != 2 {
		return fmt.Errorf("unexpected status code %v", resp.StatusCode)
	}

	return nil
}

// Hipchat implements a Notifier for Hipchat notifications.
type Hipchat struct {
	conf *config.HipchatConfig
	tmpl *template.Template
}

// NewHipchat returns a new Hipchat notification handler.
func NewHipchat(conf *config.HipchatConfig, tmpl *template.Template) *Hipchat {
	return &Hipchat{
		conf: conf,
		tmpl: tmpl,
	}
}

func (*Hipchat) name() string { return "hipchat" }

type hipchatReq struct {
	From          string `json:"from"`
	Notify        bool   `json:"notify"`
	Message       string `json:"message"`
	MessageFormat string `json:"message_format"`
	Color         string `json:"color"`
}

// Notify implements the Notifier interface.
func (n *Hipchat) Notify(ctx context.Context, as ...*types.Alert) error {
	var err error
	var msg string
	var (
		data     = n.tmpl.Data(receiver(ctx), groupLabels(ctx), as...)
		tmplText = tmplText(n.tmpl, data, &err)
		tmplHTML = tmplHTML(n.tmpl, data, &err)
		url      = fmt.Sprintf("%sv2/room/%s/notification?auth_token=%s", n.conf.APIURL, n.conf.RoomID, n.conf.AuthToken)
	)

	if n.conf.MessageFormat == "html" {
		msg = tmplHTML(n.conf.Message)
	} else {
		msg = tmplText(n.conf.Message)
	}

	req := &hipchatReq{
		From:          tmplText(n.conf.From),
		Notify:        n.conf.Notify,
		Message:       msg,
		MessageFormat: n.conf.MessageFormat,
		Color:         tmplText(n.conf.Color),
	}
	if err != nil {
		return err
	}

	var buf bytes.Buffer
	if err := json.NewEncoder(&buf).Encode(req); err != nil {
		return err
	}

	resp, err := ctxhttp.Post(ctx, http.DefaultClient, url, contentTypeJSON, &buf)
	if err != nil {
		return err
	}

	defer resp.Body.Close()

	if resp.StatusCode/100 != 2 {
		return fmt.Errorf("unexpected status code %v", resp.StatusCode)
	}

	return nil
}

// OpsGenie implements a Notifier for OpsGenie notifications.
type OpsGenie struct {
	conf *config.OpsGenieConfig
	tmpl *template.Template
}

// NewOpsGenieDuty returns a new OpsGenie notifier.
func NewOpsGenie(c *config.OpsGenieConfig, t *template.Template) *OpsGenie {
	return &OpsGenie{conf: c, tmpl: t}
}

func (*OpsGenie) name() string { return "opsgenie" }

type opsGenieMessage struct {
	APIKey string            `json:"apiKey"`
	Alias  model.Fingerprint `json:"alias"`
}

type opsGenieCreateMessage struct {
	*opsGenieMessage `json:",inline"`

	Message string            `json:"message"`
	Details map[string]string `json:"details"`
	Source  string            `json:"source"`
	Teams   string            `json:"teams,omitempty"`
	Tags    string            `json:"tags,omitempty"`
}

type opsGenieCloseMessage struct {
	*opsGenieMessage `json:",inline"`
}

// Notify implements the Notifier interface.
func (n *OpsGenie) Notify(ctx context.Context, as ...*types.Alert) error {
	key, ok := GroupKey(ctx)
	if !ok {
		return fmt.Errorf("group key missing")
	}
	data := n.tmpl.Data(receiver(ctx), groupLabels(ctx), as...)

	log.With("incident", key).Debugln("notifying OpsGenie")

	var err error
	tmpl := tmplText(n.tmpl, data, &err)

	details := make(map[string]string, len(n.conf.Details))
	for k, v := range n.conf.Details {
		details[k] = tmpl(v)
	}

	var (
		msg    interface{}
		apiURL string

		apiMsg = opsGenieMessage{
			APIKey: string(n.conf.APIKey),
			Alias:  key,
		}
		alerts = types.Alerts(as...)
	)
	switch alerts.Status() {
	case model.AlertResolved:
		apiURL = n.conf.APIHost + "v1/json/alert/close"
		msg = &opsGenieCloseMessage{&apiMsg}
	default:
		apiURL = n.conf.APIHost + "v1/json/alert"
		msg = &opsGenieCreateMessage{
			opsGenieMessage: &apiMsg,
			Message:         tmpl(n.conf.Description),
			Details:         details,
			Source:          tmpl(n.conf.Source),
			Teams:           tmpl(n.conf.Teams),
			Tags:            tmpl(n.conf.Tags),
		}
	}
	if err != nil {
		return fmt.Errorf("templating error: %s", err)
	}

	var buf bytes.Buffer
	if err := json.NewEncoder(&buf).Encode(msg); err != nil {
		return err
	}

	resp, err := ctxhttp.Post(ctx, http.DefaultClient, apiURL, contentTypeJSON, &buf)
	if err != nil {
		return err
	}
	resp.Body.Close()

	if resp.StatusCode/100 != 2 {
		body, _ := ioutil.ReadAll(resp.Body)
		log.With("incident", key).Debugf("unexpected OpsGenie response %s: %s", resp.Status, body)
		return fmt.Errorf("unexpected status code %v", resp.StatusCode)
	}
	return nil
}

// Pushover implements a Notifier for Pushover notifications.
type Pushover struct {
	conf *config.PushoverConfig
	tmpl *template.Template
}

// NewPushover returns a new Pushover notifier.
func NewPushover(c *config.PushoverConfig, t *template.Template) *Pushover {
	return &Pushover{conf: c, tmpl: t}
}

func (*Pushover) name() string { return "pushover" }

// Notify implements the Notifier interface.
func (n *Pushover) Notify(ctx context.Context, as ...*types.Alert) error {
	key, ok := GroupKey(ctx)
	if !ok {
		return fmt.Errorf("group key missing")
	}
	data := n.tmpl.Data(receiver(ctx), groupLabels(ctx), as...)

	log.With("incident", key).Debugln("notifying Pushover")

	var err error
	tmpl := tmplText(n.tmpl, data, &err)

	parameters := url.Values{}
	parameters.Add("token", tmpl(string(n.conf.Token)))
	parameters.Add("user", tmpl(string(n.conf.UserKey)))
	title := tmpl(n.conf.Title)
	message := tmpl(n.conf.Message)
	parameters.Add("title", title)
	if len(title)+len(message) > 512 {
		message = message[:512]
		log.With("incident", key).Debugf("Truncated message to %q due to Pushover message limit", message)
	}
	if message == "" {
		// Pushover rejects empty messages.
		message = "(no details)"
	}
	parameters.Add("message", message)
	parameters.Add("url", tmpl(n.conf.URL))
	parameters.Add("priority", tmpl(n.conf.Priority))
	parameters.Add("retry", fmt.Sprintf("%d", int64(time.Duration(n.conf.Retry).Seconds())))
	parameters.Add("expire", fmt.Sprintf("%d", int64(time.Duration(n.conf.Expire).Seconds())))

	apiURL := "https://api.pushover.net/1/messages.json"
	u, err := url.Parse(apiURL)
	if err != nil {
		return err
	}
	u.RawQuery = parameters.Encode()
	log.With("incident", key).Debugf("Pushover URL = %q", u.String())

	resp, err := ctxhttp.Post(ctx, http.DefaultClient, u.String(), "text/plain", nil)
	if err != nil {
		return err
	}
	defer resp.Body.Close()

	if resp.StatusCode/100 != 2 {
		body, err := ioutil.ReadAll(resp.Body)
		if err != nil {
			return err
		}
		return fmt.Errorf("unexpected status code %v (body: %s)", resp.StatusCode, string(body))
	}
	return nil
}

func tmplText(tmpl *template.Template, data *template.Data, err *error) func(string) string {
	return func(name string) (s string) {
		if *err != nil {
			return
		}
		s, *err = tmpl.ExecuteTextString(name, data)
		return s
	}
}

func tmplHTML(tmpl *template.Template, data *template.Data, err *error) func(string) string {
	return func(name string) (s string) {
		if *err != nil {
			return
		}
		s, *err = tmpl.ExecuteHTMLString(name, data)
		return s
	}
}<|MERGE_RESOLUTION|>--- conflicted
+++ resolved
@@ -258,7 +258,6 @@
 		}
 	}
 	return nil, nil, nil
-
 }
 
 // Notify implements the Notifier interface.
@@ -268,22 +267,6 @@
 	if err != nil {
 		return err
 	}
-<<<<<<< HEAD
-=======
-	defer c.Quit()
-	
-	//if the server requires TLS, we have to StartTLS BEFORE we can query the
-	//extensions.
-	host, _, err := net.SplitHostPort(n.conf.Smarthost)
-	if err != nil {
-		return fmt.Errorf("invalid address: %s", err)
-	}
-	tlsConf := &tls.Config{ServerName: host}
-	if tlsConf != nil {
-		c.StartTLS(tlsConf)
-	}
-
->>>>>>> 61688854
 
 	//if the server requires TLS, we have to StartTLS BEFORE we can query the
 	//extensions.
