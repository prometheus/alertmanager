// Copyright 2024 Prometheus Team
// Licensed under the Apache License, Version 2.0 (the "License");
// you may not use this file except in compliance with the License.
// You may obtain a copy of the License at
//
// http://www.apache.org/licenses/LICENSE-2.0
//
// Unless required by applicable law or agreed to in writing, software
// distributed under the License is distributed on an "AS IS" BASIS,
// WITHOUT WARRANTIES OR CONDITIONS OF ANY KIND, either express or implied.
// See the License for the specific language governing permissions and
// limitations under the License.

package msteamsv2

import (
	"bytes"
	"context"
	"encoding/json"
	"fmt"
	"io"
	"log/slog"
	"net/http"
	"os"
	"strings"

	commoncfg "github.com/prometheus/common/config"
	"github.com/prometheus/common/model"

	"github.com/prometheus/alertmanager/config"
	"github.com/prometheus/alertmanager/notify"
	"github.com/prometheus/alertmanager/template"
	"github.com/prometheus/alertmanager/types"
)

const (
	colorRed   = "Attention"
	colorGreen = "Good"
	colorGrey  = "Warning"
)

type Notifier struct {
	conf         *config.MSTeamsV2Config
	tmpl         *template.Template
	logger       *slog.Logger
	client       *http.Client
	retrier      *notify.Retrier
	webhookURL   *config.SecretURL
	postJSONFunc func(ctx context.Context, client *http.Client, url string, body io.Reader) (*http.Response, error)
}

type MSTeams struct {
	Width string `json:"width"`
}

// https://learn.microsoft.com/en-us/connectors/teams/?tabs=text1#adaptivecarditemschema
type Content struct {
	Schema  string  `json:"$schema"`
	Type    string  `json:"type"`
	Version string  `json:"version"`
	Body    []Body  `json:"body"`
<<<<<<< HEAD
	MSTeams MSTeams `json:"msTeams"`
=======
	Msteams Msteams `json:"msteams,omitempty"`
>>>>>>> d0eaa9fc
}

type Body struct {
	Type   string `json:"type"`
	Text   string `json:"text"`
	Weight string `json:"weight,omitempty"`
	Size   string `json:"size,omitempty"`
	Wrap   bool   `json:"wrap,omitempty"`
	Style  string `json:"style,omitempty"`
	Color  string `json:"color,omitempty"`
}

type Msteams struct {
	Width string `json:"width"`
}

type Attachment struct {
	ContentType string  `json:"contentType"`
	ContentURL  *string `json:"contentUrl"` // Use a pointer to handle null values
	Content     Content `json:"content"`
}

type teamsMessage struct {
	Type        string       `json:"type"`
	Attachments []Attachment `json:"attachments"`
}

// New returns a new notifier that uses the Microsoft Teams Power Platform connector.
func New(c *config.MSTeamsV2Config, t *template.Template, l *slog.Logger, httpOpts ...commoncfg.HTTPClientOption) (*Notifier, error) {
	client, err := commoncfg.NewClientFromConfig(*c.HTTPConfig, "msteamsv2", httpOpts...)
	if err != nil {
		return nil, err
	}

	n := &Notifier{
		conf:         c,
		tmpl:         t,
		logger:       l,
		client:       client,
		retrier:      &notify.Retrier{},
		webhookURL:   c.WebhookURL,
		postJSONFunc: notify.PostJSON,
	}

	return n, nil
}

func (n *Notifier) Notify(ctx context.Context, as ...*types.Alert) (bool, error) {
	key, err := notify.ExtractGroupKey(ctx)
	if err != nil {
		return false, err
	}

	n.logger.Debug("extracted group key", "key", key)

	data := notify.GetTemplateData(ctx, n.tmpl, as, n.logger)
	tmpl := notify.TmplText(n.tmpl, data, &err)
	if err != nil {
		return false, err
	}

	title := tmpl(n.conf.Title)
	if err != nil {
		return false, err
	}
	text := tmpl(n.conf.Text)
	if err != nil {
		return false, err
	}

	alerts := types.Alerts(as...)
	color := colorGrey
	switch alerts.Status() {
	case model.AlertFiring:
		color = colorRed
	case model.AlertResolved:
		color = colorGreen
	}

	var url string
	if n.conf.WebhookURL != nil {
		url = n.conf.WebhookURL.String()
	} else {
		content, err := os.ReadFile(n.conf.WebhookURLFile)
		if err != nil {
			return false, fmt.Errorf("read webhook_url_file: %w", err)
		}
		url = strings.TrimSpace(string(content))
	}

	// A message as referenced in https://learn.microsoft.com/en-us/connectors/teams/?tabs=text1%2Cdotnet#request-body-schema
	t := teamsMessage{
		Type: "message",
		Attachments: []Attachment{
			{
				ContentType: "application/vnd.microsoft.card.adaptive",
				ContentURL:  nil,
				Content: Content{
					Schema:  "http://adaptivecards.io/schemas/adaptive-card.json",
					Type:    "AdaptiveCard",
					Version: "1.2",
					Body: []Body{
						{
							Type:   "TextBlock",
							Text:   title,
							Weight: "Bolder",
							Size:   "Medium",
							Wrap:   true,
							Style:  "heading",
							Color:  color,
						},
						{
							Type: "TextBlock",
							Text: text,
							Wrap: true,
						},
					},
<<<<<<< HEAD
					MSTeams: MSTeams{
=======
					Msteams: Msteams{
>>>>>>> d0eaa9fc
						Width: "full",
					},
				},
			},
		},
	}

	var payload bytes.Buffer
	if err = json.NewEncoder(&payload).Encode(t); err != nil {
		return false, err
	}

	resp, err := n.postJSONFunc(ctx, n.client, url, &payload)
	if err != nil {
		return true, notify.RedactURL(err)
	}
	defer notify.Drain(resp)

	// https://learn.microsoft.com/en-us/microsoftteams/platform/webhooks-and-connectors/how-to/connectors-using?tabs=cURL#rate-limiting-for-connectors
	shouldRetry, err := n.retrier.Check(resp.StatusCode, resp.Body)
	if err != nil {
		return shouldRetry, notify.NewErrorWithReason(notify.GetFailureReasonFromStatusCode(resp.StatusCode), err)
	}
	return shouldRetry, err
}<|MERGE_RESOLUTION|>--- conflicted
+++ resolved
@@ -59,11 +59,7 @@
 	Type    string  `json:"type"`
 	Version string  `json:"version"`
 	Body    []Body  `json:"body"`
-<<<<<<< HEAD
-	MSTeams MSTeams `json:"msTeams"`
-=======
-	Msteams Msteams `json:"msteams,omitempty"`
->>>>>>> d0eaa9fc
+	MSTeams MSTeams `json:"msTeams, omitempty"`
 }
 
 type Body struct {
@@ -181,11 +177,7 @@
 							Wrap: true,
 						},
 					},
-<<<<<<< HEAD
 					MSTeams: MSTeams{
-=======
-					Msteams: Msteams{
->>>>>>> d0eaa9fc
 						Width: "full",
 					},
 				},
