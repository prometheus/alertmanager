// Copyright 2015 Prometheus Team
// Licensed under the Apache License, Version 2.0 (the "License");
// you may not use this file except in compliance with the License.
// You may obtain a copy of the License at
//
// http://www.apache.org/licenses/LICENSE-2.0
//
// Unless required by applicable law or agreed to in writing, software
// distributed under the License is distributed on an "AS IS" BASIS,
// WITHOUT WARRANTIES OR CONDITIONS OF ANY KIND, either express or implied.
// See the License for the specific language governing permissions and
// limitations under the License.

package notify

import (
	"context"
	"fmt"
	"sort"
	"sync"
	"time"

	"github.com/cenkalti/backoff/v4"
	"github.com/cespare/xxhash"
	"github.com/go-kit/kit/log"
	"github.com/go-kit/kit/log/level"
	"github.com/pkg/errors"
	"github.com/prometheus/client_golang/prometheus"
	"github.com/prometheus/common/model"

	"github.com/prometheus/alertmanager/cluster"
	"github.com/prometheus/alertmanager/inhibit"
	"github.com/prometheus/alertmanager/nflog"
	"github.com/prometheus/alertmanager/nflog/nflogpb"
	"github.com/prometheus/alertmanager/silence"
	"github.com/prometheus/alertmanager/types"
)

// ResolvedSender returns true if resolved notifications should be sent.
type ResolvedSender interface {
	SendResolved() bool
}

// MinTimeout is the minimum timeout that is set for the context of a call
// to a notification pipeline.
const MinTimeout = 10 * time.Second

// Notifier notifies about alerts under constraints of the given context. It
// returns an error if unsuccessful and a flag whether the error is
// recoverable. This information is useful for a retry logic.
type Notifier interface {
	Notify(context.Context, ...*types.Alert) (bool, error)
}

// Integration wraps a notifier and its configuration to be uniquely identified
// by name and index from its origin in the configuration.
type Integration struct {
	notifier Notifier
	rs       ResolvedSender
	name     string
	idx      int
}

// NewIntegration returns a new integration.
func NewIntegration(notifier Notifier, rs ResolvedSender, name string, idx int) Integration {
	return Integration{
		notifier: notifier,
		rs:       rs,
		name:     name,
		idx:      idx,
	}
}

// Notify implements the Notifier interface.
func (i *Integration) Notify(ctx context.Context, alerts ...*types.Alert) (bool, error) {
	return i.notifier.Notify(ctx, alerts...)
}

// SendResolved implements the ResolvedSender interface.
func (i *Integration) SendResolved() bool {
	return i.rs.SendResolved()
}

// Name returns the name of the integration.
func (i *Integration) Name() string {
	return i.name
}

// Index returns the index of the integration.
func (i *Integration) Index() int {
	return i.idx
}

// String implements the Stringer interface.
func (i *Integration) String() string {
	return fmt.Sprintf("%s[%d]", i.name, i.idx)
}

// notifyKey defines a custom type with which a context is populated to
// avoid accidental collisions.
type notifyKey int

const (
	keyReceiverName notifyKey = iota
	keyRepeatInterval
	keyGroupLabels
	keyGroupKey
	keyFiringAlerts
	keyResolvedAlerts
	keyNow
	keyGroupInterval
)

// WithReceiverName populates a context with a receiver name.
func WithReceiverName(ctx context.Context, rcv string) context.Context {
	return context.WithValue(ctx, keyReceiverName, rcv)
}

// WithGroupKey populates a context with a group key.
func WithGroupKey(ctx context.Context, s string) context.Context {
	return context.WithValue(ctx, keyGroupKey, s)
}

// WithFiringAlerts populates a context with a slice of firing alerts.
func WithFiringAlerts(ctx context.Context, alerts []uint64) context.Context {
	return context.WithValue(ctx, keyFiringAlerts, alerts)
}

// WithResolvedAlerts populates a context with a slice of resolved alerts.
func WithResolvedAlerts(ctx context.Context, alerts []uint64) context.Context {
	return context.WithValue(ctx, keyResolvedAlerts, alerts)
}

// WithGroupLabels populates a context with grouping labels.
func WithGroupLabels(ctx context.Context, lset model.LabelSet) context.Context {
	return context.WithValue(ctx, keyGroupLabels, lset)
}

// WithNow populates a context with a now timestamp.
func WithNow(ctx context.Context, t time.Time) context.Context {
	return context.WithValue(ctx, keyNow, t)
}

// WithRepeatInterval populates a context with a repeat interval.
func WithRepeatInterval(ctx context.Context, t time.Duration) context.Context {
	return context.WithValue(ctx, keyRepeatInterval, t)
}

// WithGroupInterval populates a context with a group interval
func WithGroupInterval(ctx context.Context, t time.Duration) context.Context {
	return context.WithValue(ctx, keyGroupInterval, t)
}

// GroupInterval extracts a repeat interval from the context. Iff none exists, the
// second argument is false.
func GroupInterval(ctx context.Context) (time.Duration, bool) {
	v, ok := ctx.Value(keyGroupInterval).(time.Duration)
	return v, ok
}

// RepeatInterval extracts a repeat interval from the context. Iff none exists, the
// second argument is false.
func RepeatInterval(ctx context.Context) (time.Duration, bool) {
	v, ok := ctx.Value(keyRepeatInterval).(time.Duration)
	return v, ok
}

// ReceiverName extracts a receiver name from the context. Iff none exists, the
// second argument is false.
func ReceiverName(ctx context.Context) (string, bool) {
	v, ok := ctx.Value(keyReceiverName).(string)
	return v, ok
}

// GroupKey extracts a group key from the context. Iff none exists, the
// second argument is false.
func GroupKey(ctx context.Context) (string, bool) {
	v, ok := ctx.Value(keyGroupKey).(string)
	return v, ok
}

// GroupLabels extracts grouping label set from the context. Iff none exists, the
// second argument is false.
func GroupLabels(ctx context.Context) (model.LabelSet, bool) {
	v, ok := ctx.Value(keyGroupLabels).(model.LabelSet)
	return v, ok
}

// Now extracts a now timestamp from the context. Iff none exists, the
// second argument is false.
func Now(ctx context.Context) (time.Time, bool) {
	v, ok := ctx.Value(keyNow).(time.Time)
	return v, ok
}

// FiringAlerts extracts a slice of firing alerts from the context.
// Iff none exists, the second argument is false.
func FiringAlerts(ctx context.Context) ([]uint64, bool) {
	v, ok := ctx.Value(keyFiringAlerts).([]uint64)
	return v, ok
}

// ResolvedAlerts extracts a slice of firing alerts from the context.
// Iff none exists, the second argument is false.
func ResolvedAlerts(ctx context.Context) ([]uint64, bool) {
	v, ok := ctx.Value(keyResolvedAlerts).([]uint64)
	return v, ok
}

// A Stage processes alerts under the constraints of the given context.
type Stage interface {
	Exec(ctx context.Context, l log.Logger, alerts ...*types.Alert) (context.Context, []*types.Alert, error)
}

// StageFunc wraps a function to represent a Stage.
type StageFunc func(ctx context.Context, l log.Logger, alerts ...*types.Alert) (context.Context, []*types.Alert, error)

// Exec implements Stage interface.
func (f StageFunc) Exec(ctx context.Context, l log.Logger, alerts ...*types.Alert) (context.Context, []*types.Alert, error) {
	return f(ctx, l, alerts...)
}

type NotificationLog interface {
	Log(r *nflogpb.Receiver, gkey string, firingAlerts, resolvedAlerts []uint64) error
	Query(params ...nflog.QueryParam) ([]*nflogpb.Entry, error)
}

type metrics struct {
	numNotifications           *prometheus.CounterVec
	numFailedNotifications     *prometheus.CounterVec
	notificationLatencySeconds *prometheus.HistogramVec
}

func newMetrics(r prometheus.Registerer) *metrics {
	m := &metrics{
		numNotifications: prometheus.NewCounterVec(prometheus.CounterOpts{
			Namespace: "alertmanager",
			Name:      "notifications_total",
			Help:      "The total number of attempted notifications.",
		}, []string{"integration"}),
		numFailedNotifications: prometheus.NewCounterVec(prometheus.CounterOpts{
			Namespace: "alertmanager",
			Name:      "notifications_failed_total",
			Help:      "The total number of failed notifications.",
		}, []string{"integration"}),
		notificationLatencySeconds: prometheus.NewHistogramVec(prometheus.HistogramOpts{
			Namespace: "alertmanager",
			Name:      "notification_latency_seconds",
			Help:      "The latency of notifications in seconds.",
			Buckets:   []float64{1, 5, 10, 15, 20},
		}, []string{"integration"}),
	}
	for _, integration := range []string{
		"email",
		"hipchat",
		"pagerduty",
		"wechat",
		"pushover",
		"slack",
		"opsgenie",
		"webhook",
		"victorops",
	} {
		m.numNotifications.WithLabelValues(integration)
		m.numFailedNotifications.WithLabelValues(integration)
		m.notificationLatencySeconds.WithLabelValues(integration)
	}
	r.MustRegister(m.numNotifications, m.numFailedNotifications, m.notificationLatencySeconds)
	return m
}

type PipelineBuilder struct {
	metrics *metrics
}

func NewPipelineBuilder(r prometheus.Registerer) *PipelineBuilder {
	return &PipelineBuilder{
		metrics: newMetrics(r),
	}
}

// New returns a map of receivers to Stages.
func (pb *PipelineBuilder) New(
	receivers map[string][]Integration,
	wait func() time.Duration,
	inhibitor *inhibit.Inhibitor,
	silencer *silence.Silencer,
	notificationLog NotificationLog,
	peer *cluster.Peer,
) RoutingStage {
	rs := make(RoutingStage, len(receivers))

	ms := NewGossipSettleStage(peer)
	is := NewMuteStage(inhibitor)
	ss := NewMuteStage(silencer)

	for name := range receivers {
		st := createReceiverStage(name, receivers[name], wait, notificationLog, pb.metrics)
		rs[name] = MultiStage{ms, is, ss, st}
	}
	return rs
}

// createReceiverStage creates a pipeline of stages for a receiver.
func createReceiverStage(
	name string,
	integrations []Integration,
	wait func() time.Duration,
	notificationLog NotificationLog,
	metrics *metrics,
) Stage {
	var fs FanoutStage
	for i := range integrations {
		recv := &nflogpb.Receiver{
			GroupName:   name,
			Integration: integrations[i].Name(),
			Idx:         uint32(integrations[i].Index()),
		}
		var s MultiStage
		s = append(s, NewWaitStage(wait))
		s = append(s, NewDedupStage(&integrations[i], notificationLog, recv))
		s = append(s, NewRetryStage(integrations[i], name, metrics))
		s = append(s, NewSetNotifiesStage(notificationLog, recv))

		fs = append(fs, s)
	}
	return fs
}

// RoutingStage executes the inner stages based on the receiver specified in
// the context.
type RoutingStage map[string]Stage

// Exec implements the Stage interface.
func (rs RoutingStage) Exec(ctx context.Context, l log.Logger, alerts ...*types.Alert) (context.Context, []*types.Alert, error) {
	receiver, ok := ReceiverName(ctx)
	if !ok {
		return ctx, nil, errors.New("receiver missing")
	}

	s, ok := rs[receiver]
	if !ok {
		return ctx, nil, errors.New("stage for receiver missing")
	}

	return s.Exec(ctx, l, alerts...)
}

// A MultiStage executes a series of stages sequentially.
type MultiStage []Stage

// Exec implements the Stage interface.
func (ms MultiStage) Exec(ctx context.Context, l log.Logger, alerts ...*types.Alert) (context.Context, []*types.Alert, error) {
	var err error
	for _, s := range ms {
		if len(alerts) == 0 {
			return ctx, nil, nil
		}

		ctx, alerts, err = s.Exec(ctx, l, alerts...)
		if err != nil {
			return ctx, nil, err
		}
	}
	return ctx, alerts, nil
}

// FanoutStage executes its stages concurrently
type FanoutStage []Stage

// Exec attempts to execute all stages concurrently and discards the results.
// It returns its input alerts and a types.MultiError if one or more stages fail.
func (fs FanoutStage) Exec(ctx context.Context, l log.Logger, alerts ...*types.Alert) (context.Context, []*types.Alert, error) {
	var (
		wg sync.WaitGroup
		me types.MultiError
	)
	wg.Add(len(fs))

	for _, s := range fs {
		go func(s Stage) {
			if _, _, err := s.Exec(ctx, l, alerts...); err != nil {
				me.Add(err)
			}
			wg.Done()
		}(s)
	}
	wg.Wait()

	if me.Len() > 0 {
		return ctx, alerts, &me
	}
	return ctx, alerts, nil
}

// GossipSettleStage waits until the Gossip has settled to forward alerts.
type GossipSettleStage struct {
	peer *cluster.Peer
}

// NewGossipSettleStage returns a new GossipSettleStage.
func NewGossipSettleStage(p *cluster.Peer) *GossipSettleStage {
	return &GossipSettleStage{peer: p}
}

func (n *GossipSettleStage) Exec(ctx context.Context, l log.Logger, alerts ...*types.Alert) (context.Context, []*types.Alert, error) {
	if n.peer != nil {
		n.peer.WaitReady()
	}
	return ctx, alerts, nil
}

// MuteStage filters alerts through a Muter.
type MuteStage struct {
	muter types.Muter
}

// NewMuteStage return a new MuteStage.
func NewMuteStage(m types.Muter) *MuteStage {
	return &MuteStage{muter: m}
}

// Exec implements the Stage interface.
func (n *MuteStage) Exec(ctx context.Context, l log.Logger, alerts ...*types.Alert) (context.Context, []*types.Alert, error) {
	var filtered []*types.Alert
	for _, a := range alerts {
		// TODO(fabxc): increment total alerts counter.
		// Do not send the alert if muted.
		if !n.muter.Mutes(a.Labels) {
			filtered = append(filtered, a)
		}
		// TODO(fabxc): increment muted alerts counter if muted.
	}
	return ctx, filtered, nil
}

// WaitStage waits for a certain amount of time before continuing or until the
// context is done.
type WaitStage struct {
	wait func() time.Duration
}

// NewWaitStage returns a new WaitStage.
func NewWaitStage(wait func() time.Duration) *WaitStage {
	return &WaitStage{
		wait: wait,
	}
}

// Exec implements the Stage interface.
func (ws *WaitStage) Exec(ctx context.Context, l log.Logger, alerts ...*types.Alert) (context.Context, []*types.Alert, error) {
	select {
	case <-time.After(ws.wait()):
	case <-ctx.Done():
		return ctx, nil, ctx.Err()
	}
	return ctx, alerts, nil
}

// DedupStage filters alerts.
// Filtering happens based on a notification log.
type DedupStage struct {
	rs    ResolvedSender
	nflog NotificationLog
	recv  *nflogpb.Receiver

	now  func() time.Time
	hash func(*types.Alert) uint64
}

// NewDedupStage wraps a DedupStage that runs against the given notification log.
func NewDedupStage(rs ResolvedSender, l NotificationLog, recv *nflogpb.Receiver) *DedupStage {
	return &DedupStage{
		rs:    rs,
		nflog: l,
		recv:  recv,
		now:   utcNow,
		hash:  hashAlert,
	}
}

func utcNow() time.Time {
	return time.Now().UTC()
}

var hashBuffers = sync.Pool{}

func getHashBuffer() []byte {
	b := hashBuffers.Get()
	if b == nil {
		return make([]byte, 0, 1024)
	}
	return b.([]byte)
}

func putHashBuffer(b []byte) {
	b = b[:0]
	//lint:ignore SA6002 relax staticcheck verification.
	hashBuffers.Put(b)
}

func hashAlert(a *types.Alert) uint64 {
	const sep = '\xff'

	b := getHashBuffer()
	defer putHashBuffer(b)

	names := make(model.LabelNames, 0, len(a.Labels))

	for ln := range a.Labels {
		names = append(names, ln)
	}
	sort.Sort(names)

	for _, ln := range names {
		b = append(b, string(ln)...)
		b = append(b, sep)
		b = append(b, string(a.Labels[ln])...)
		b = append(b, sep)
	}

	hash := xxhash.Sum64(b)

	return hash
}

func (n *DedupStage) needsUpdate(entry *nflogpb.Entry, firing, resolved map[uint64]struct{}, repeat time.Duration) bool {
	// If we haven't notified about the alert group before, notify right away
	// unless we only have resolved alerts.
	if entry == nil {
		return len(firing) > 0
	}

	if !entry.IsFiringSubset(firing) {
		return true
	}

	// Notify about all alerts being resolved.
	// This is done irrespective of the send_resolved flag to make sure that
	// the firing alerts are cleared from the notification log.
	if len(firing) == 0 {
		// If the current alert group and last notification contain no firing
		// alert, it means that some alerts have been fired and resolved during the
		// last interval. In this case, there is no need to notify the receiver
		// since it doesn't know about them.
		return len(entry.FiringAlerts) > 0
	}

	if n.rs.SendResolved() && !entry.IsResolvedSubset(resolved) {
		return true
	}

	// Nothing changed, only notify if the repeat interval has passed.
	return entry.Timestamp.Before(n.now().Add(-repeat))
}

// Exec implements the Stage interface.
func (n *DedupStage) Exec(ctx context.Context, l log.Logger, alerts ...*types.Alert) (context.Context, []*types.Alert, error) {
	gkey, ok := GroupKey(ctx)
	if !ok {
		return ctx, nil, errors.New("group key missing")
	}

	repeatInterval, ok := RepeatInterval(ctx)
	if !ok {
		return ctx, nil, errors.New("repeat interval missing")
	}

	firingSet := map[uint64]struct{}{}
	resolvedSet := map[uint64]struct{}{}
	firing := []uint64{}
	resolved := []uint64{}

	var hash uint64
	for _, a := range alerts {
		hash = n.hash(a)
		if a.Resolved() {
			resolved = append(resolved, hash)
			resolvedSet[hash] = struct{}{}
		} else {
			firing = append(firing, hash)
			firingSet[hash] = struct{}{}
		}
	}

	ctx = WithFiringAlerts(ctx, firing)
	ctx = WithResolvedAlerts(ctx, resolved)

	entries, err := n.nflog.Query(nflog.QGroupKey(gkey), nflog.QReceiver(n.recv))
	if err != nil && err != nflog.ErrNotFound {
		return ctx, nil, err
	}

	var entry *nflogpb.Entry
	switch len(entries) {
	case 0:
	case 1:
		entry = entries[0]
	default:
		return ctx, nil, errors.Errorf("unexpected entry result size %d", len(entries))
	}

	if n.needsUpdate(entry, firingSet, resolvedSet, repeatInterval) {
		return ctx, alerts, nil
	}
	return ctx, nil, nil
}

// RetryStage notifies via passed integration with exponential backoff until it
// succeeds. It aborts if the context is canceled or timed out.
type RetryStage struct {
	integration Integration
	groupName   string
	metrics     *metrics
}

// NewRetryStage returns a new instance of a RetryStage.
func NewRetryStage(i Integration, groupName string, metrics *metrics) *RetryStage {
	return &RetryStage{
		integration: i,
		groupName:   groupName,
		metrics:     metrics,
	}
}

// Exec implements the Stage interface.
func (r RetryStage) Exec(ctx context.Context, l log.Logger, alerts ...*types.Alert) (context.Context, []*types.Alert, error) {
	var sent []*types.Alert

	// If we shouldn't send notifications for resolved alerts, but there are only
	// resolved alerts, report them all as successfully notified (we still want the
	// notification log to log them for the next run of DedupStage).
	if !r.integration.SendResolved() {
		firing, ok := FiringAlerts(ctx)
		if !ok {
			return ctx, nil, errors.New("firing alerts missing")
		}
		if len(firing) == 0 {
			return ctx, alerts, nil
		}
		for _, a := range alerts {
			if a.Status() != model.AlertResolved {
				sent = append(sent, a)
			}
		}
	} else {
		sent = alerts
	}

	var (
		i    = 0
		b    = backoff.NewExponentialBackOff()
		iErr error
	)

	groupInterval, ok := GroupInterval(ctx)
	if !ok {
		return ctx, nil, fmt.Errorf("group_interval missing")
	}

	// set retry timeout to 20% of flush interval
	retryTimeOut := groupInterval / 5
	if b.MaxElapsedTime > retryTimeOut {
		b.MaxElapsedTime = retryTimeOut
	}

	tick := backoff.NewTicker(b)
	defer tick.Stop()
	l = log.With(l, "receiver", r.groupName, "integration", r.integration.String())

	for {
		i++
		// Always check the context first to not notify again.
		select {
		case <-ctx.Done():
			if iErr == nil {
				iErr = ctx.Err()
			}

			return ctx, nil, errors.Wrapf(iErr, "%s/%s: notify retry canceled after %d attempts", r.groupName, r.integration.String(), i)
		default:
		}

		select {
		case t := <-tick.C:
			// if get zero value from this channel, must be retry timeout
			if t.IsZero() {
				return ctx, alerts, iErr
			}
			now := time.Now()
			retry, err := r.integration.Notify(ctx, sent...)
			r.metrics.notificationLatencySeconds.WithLabelValues(r.integration.Name()).Observe(time.Since(now).Seconds())
			r.metrics.numNotifications.WithLabelValues(r.integration.Name()).Inc()
			if err != nil {
				r.metrics.numFailedNotifications.WithLabelValues(r.integration.Name()).Inc()
<<<<<<< HEAD
				level.Debug(l).Log("msg", "Notify attempt failed", "attempt", i, "integration", r.integration.Name(), "receiver", r.groupName, "retry", retry, "err", err)
=======
>>>>>>> 12da9d65
				if !retry {
					return ctx, alerts, errors.Wrapf(err, "%s/%s: notify retry canceled due to unrecoverable error after %d attempts", r.groupName, r.integration.String(), i)
				}
				if ctx.Err() == nil && (iErr == nil || err.Error() != iErr.Error()) {
					// Log the error if the context isn't done and the error isn't the same as before.
					level.Warn(l).Log("msg", "Notify attempt failed, will retry later", "attempts", i, "err", err)
				}

				// Save this error to be able to return the last seen error by an
				// integration upon context timeout.
				iErr = err
			} else {
				lvl := level.Debug(l)
				if i > 1 {
					lvl = level.Info(l)
				}
				lvl.Log("msg", "Notify success", "attempts", i)
				return ctx, alerts, nil
			}
		case <-ctx.Done():
			if iErr == nil {
				iErr = ctx.Err()
			}

			return ctx, nil, errors.Wrapf(iErr, "%s/%s: notify retry canceled after %d attempts", r.groupName, r.integration.String(), i)
		}
	}
}

// SetNotifiesStage sets the notification information about passed alerts. The
// passed alerts should have already been sent to the receivers.
type SetNotifiesStage struct {
	nflog NotificationLog
	recv  *nflogpb.Receiver
}

// NewSetNotifiesStage returns a new instance of a SetNotifiesStage.
func NewSetNotifiesStage(l NotificationLog, recv *nflogpb.Receiver) *SetNotifiesStage {
	return &SetNotifiesStage{
		nflog: l,
		recv:  recv,
	}
}

// Exec implements the Stage interface.
func (n SetNotifiesStage) Exec(ctx context.Context, l log.Logger, alerts ...*types.Alert) (context.Context, []*types.Alert, error) {
	gkey, ok := GroupKey(ctx)
	if !ok {
		return ctx, nil, errors.New("group key missing")
	}

	firing, ok := FiringAlerts(ctx)
	if !ok {
		return ctx, nil, errors.New("firing alerts missing")
	}

	resolved, ok := ResolvedAlerts(ctx)
	if !ok {
		return ctx, nil, errors.New("resolved alerts missing")
	}

	return ctx, alerts, n.nflog.Log(n.recv, gkey, firing, resolved)
}<|MERGE_RESOLUTION|>--- conflicted
+++ resolved
@@ -693,10 +693,6 @@
 			r.metrics.numNotifications.WithLabelValues(r.integration.Name()).Inc()
 			if err != nil {
 				r.metrics.numFailedNotifications.WithLabelValues(r.integration.Name()).Inc()
-<<<<<<< HEAD
-				level.Debug(l).Log("msg", "Notify attempt failed", "attempt", i, "integration", r.integration.Name(), "receiver", r.groupName, "retry", retry, "err", err)
-=======
->>>>>>> 12da9d65
 				if !retry {
 					return ctx, alerts, errors.Wrapf(err, "%s/%s: notify retry canceled due to unrecoverable error after %d attempts", r.groupName, r.integration.String(), i)
 				}
