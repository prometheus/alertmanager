// Copyright 2015 Prometheus Team
// Licensed under the Apache License, Version 2.0 (the "License");
// you may not use this file except in compliance with the License.
// You may obtain a copy of the License at
//
// http://www.apache.org/licenses/LICENSE-2.0
//
// Unless required by applicable law or agreed to in writing, software
// distributed under the License is distributed on an "AS IS" BASIS,
// WITHOUT WARRANTIES OR CONDITIONS OF ANY KIND, either express or implied.
// See the License for the specific language governing permissions and
// limitations under the License.

package notify

import (
	"context"
	"errors"
	"fmt"
	"log/slog"
	"sort"
	"sync"
	"time"

	"github.com/cenkalti/backoff/v4"
	"github.com/cespare/xxhash/v2"
	"github.com/prometheus/client_golang/prometheus"
	"github.com/prometheus/client_golang/prometheus/promauto"
	"github.com/prometheus/common/model"
	"go.opentelemetry.io/otel"
	"go.opentelemetry.io/otel/attribute"
<<<<<<< HEAD
=======
	"go.opentelemetry.io/otel/codes"
>>>>>>> 1bab012c
	"go.opentelemetry.io/otel/trace"

	"github.com/prometheus/alertmanager/featurecontrol"
	"github.com/prometheus/alertmanager/inhibit"
	"github.com/prometheus/alertmanager/nflog"
	"github.com/prometheus/alertmanager/nflog/nflogpb"
	"github.com/prometheus/alertmanager/silence"
	"github.com/prometheus/alertmanager/timeinterval"
	"github.com/prometheus/alertmanager/types"
)

var tracer = otel.Tracer("github.com/prometheus/alertmanager/notify")

// ResolvedSender returns true if resolved notifications should be sent.
type ResolvedSender interface {
	SendResolved() bool
}

// Peer represents the cluster node from where we are the sending the notification.
type Peer interface {
	// WaitReady waits until the node silences and notifications have settled before attempting to send a notification.
	WaitReady(context.Context) error
}

// MinTimeout is the minimum timeout that is set for the context of a call
// to a notification pipeline.
const MinTimeout = 10 * time.Second

// Notifier notifies about alerts under constraints of the given context. It
// returns an error if unsuccessful and a flag whether the error is
// recoverable. This information is useful for a retry logic.
type Notifier interface {
	Notify(context.Context, ...*types.Alert) (bool, error)
}

// Integration wraps a notifier and its configuration to be uniquely identified
// by name and index from its origin in the configuration.
type Integration struct {
	notifier     Notifier
	rs           ResolvedSender
	name         string
	idx          int
	receiverName string
}

// NewIntegration returns a new integration.
func NewIntegration(notifier Notifier, rs ResolvedSender, name string, idx int, receiverName string) *Integration {
	return &Integration{
		notifier:     notifier,
		rs:           rs,
		name:         name,
		idx:          idx,
		receiverName: receiverName,
	}
}

// Notify implements the Notifier interface.
<<<<<<< HEAD
func (i *Integration) Notify(ctx context.Context, alerts ...*types.Alert) (bool, error) {
	ctx, span := tracer.Start(ctx, "notify.Integration.Notify",
		trace.WithAttributes(
			attribute.String("integration", i.name),
			attribute.Int("alerts", len(alerts)),
		),
	)
	defer span.End()

	return i.notifier.Notify(ctx, alerts...)
=======
func (i *Integration) Notify(ctx context.Context, alerts ...*types.Alert) (recoverable bool, err error) {
	ctx, span := tracer.Start(ctx, "notify.Integration.Notify",
		trace.WithAttributes(attribute.String("alerting.notify.integration.name", i.name)),
		trace.WithAttributes(attribute.Int("alerting.alerts.count", len(alerts))),
		trace.WithSpanKind(trace.SpanKindClient),
	)

	defer func() {
		span.SetAttributes(attribute.Bool("alerting.notify.error.recoverable", recoverable))
		if err != nil {
			span.SetStatus(codes.Error, err.Error())
			span.RecordError(err)
		}
		span.End()
	}()

	recoverable, err = i.notifier.Notify(ctx, alerts...)
	return recoverable, err
>>>>>>> 1bab012c
}

// SendResolved implements the ResolvedSender interface.
func (i *Integration) SendResolved() bool {
	return i.rs.SendResolved()
}

// Name returns the name of the integration.
func (i *Integration) Name() string {
	return i.name
}

// Index returns the index of the integration.
func (i *Integration) Index() int {
	return i.idx
}

// String implements the Stringer interface.
func (i *Integration) String() string {
	return fmt.Sprintf("%s[%d]", i.name, i.idx)
}

// notifyKey defines a custom type with which a context is populated to
// avoid accidental collisions.
type notifyKey int

const (
	keyReceiverName notifyKey = iota
	keyRepeatInterval
	keyGroupLabels
	keyGroupKey
	keyFiringAlerts
	keyResolvedAlerts
	keyNow
	keyMuteTimeIntervals
	keyActiveTimeIntervals
	keyRouteID
)

// WithReceiverName populates a context with a receiver name.
func WithReceiverName(ctx context.Context, rcv string) context.Context {
	return context.WithValue(ctx, keyReceiverName, rcv)
}

// WithGroupKey populates a context with a group key.
func WithGroupKey(ctx context.Context, s string) context.Context {
	return context.WithValue(ctx, keyGroupKey, s)
}

// WithFiringAlerts populates a context with a slice of firing alerts.
func WithFiringAlerts(ctx context.Context, alerts []uint64) context.Context {
	return context.WithValue(ctx, keyFiringAlerts, alerts)
}

// WithResolvedAlerts populates a context with a slice of resolved alerts.
func WithResolvedAlerts(ctx context.Context, alerts []uint64) context.Context {
	return context.WithValue(ctx, keyResolvedAlerts, alerts)
}

// WithGroupLabels populates a context with grouping labels.
func WithGroupLabels(ctx context.Context, lset model.LabelSet) context.Context {
	return context.WithValue(ctx, keyGroupLabels, lset)
}

// WithNow populates a context with a now timestamp.
func WithNow(ctx context.Context, t time.Time) context.Context {
	return context.WithValue(ctx, keyNow, t)
}

// WithRepeatInterval populates a context with a repeat interval.
func WithRepeatInterval(ctx context.Context, t time.Duration) context.Context {
	return context.WithValue(ctx, keyRepeatInterval, t)
}

// WithMuteTimeIntervals populates a context with a slice of mute time names.
func WithMuteTimeIntervals(ctx context.Context, mt []string) context.Context {
	return context.WithValue(ctx, keyMuteTimeIntervals, mt)
}

func WithActiveTimeIntervals(ctx context.Context, at []string) context.Context {
	return context.WithValue(ctx, keyActiveTimeIntervals, at)
}

func WithRouteID(ctx context.Context, routeID string) context.Context {
	return context.WithValue(ctx, keyRouteID, routeID)
}

// RepeatInterval extracts a repeat interval from the context. Iff none exists, the
// second argument is false.
func RepeatInterval(ctx context.Context) (time.Duration, bool) {
	v, ok := ctx.Value(keyRepeatInterval).(time.Duration)
	return v, ok
}

// ReceiverName extracts a receiver name from the context. Iff none exists, the
// second argument is false.
func ReceiverName(ctx context.Context) (string, bool) {
	v, ok := ctx.Value(keyReceiverName).(string)
	return v, ok
}

// GroupKey extracts a group key from the context. Iff none exists, the
// second argument is false.
func GroupKey(ctx context.Context) (string, bool) {
	v, ok := ctx.Value(keyGroupKey).(string)
	return v, ok
}

// GroupLabels extracts grouping label set from the context. Iff none exists, the
// second argument is false.
func GroupLabels(ctx context.Context) (model.LabelSet, bool) {
	v, ok := ctx.Value(keyGroupLabels).(model.LabelSet)
	return v, ok
}

// Now extracts a now timestamp from the context. Iff none exists, the
// second argument is false.
func Now(ctx context.Context) (time.Time, bool) {
	v, ok := ctx.Value(keyNow).(time.Time)
	return v, ok
}

// FiringAlerts extracts a slice of firing alerts from the context.
// Iff none exists, the second argument is false.
func FiringAlerts(ctx context.Context) ([]uint64, bool) {
	v, ok := ctx.Value(keyFiringAlerts).([]uint64)
	return v, ok
}

// ResolvedAlerts extracts a slice of firing alerts from the context.
// Iff none exists, the second argument is false.
func ResolvedAlerts(ctx context.Context) ([]uint64, bool) {
	v, ok := ctx.Value(keyResolvedAlerts).([]uint64)
	return v, ok
}

// MuteTimeIntervalNames extracts a slice of mute time names from the context. If and only if none exists, the
// second argument is false.
func MuteTimeIntervalNames(ctx context.Context) ([]string, bool) {
	v, ok := ctx.Value(keyMuteTimeIntervals).([]string)
	return v, ok
}

// ActiveTimeIntervalNames extracts a slice of active time names from the context. If none exists, the
// second argument is false.
func ActiveTimeIntervalNames(ctx context.Context) ([]string, bool) {
	v, ok := ctx.Value(keyActiveTimeIntervals).([]string)
	return v, ok
}

// RouteID extracts a RouteID from the context. Iff none exists, the
// // second argument is false.
func RouteID(ctx context.Context) (string, bool) {
	v, ok := ctx.Value(keyRouteID).(string)
	return v, ok
}

// A Stage processes alerts under the constraints of the given context.
type Stage interface {
	Exec(ctx context.Context, l *slog.Logger, alerts ...*types.Alert) (context.Context, []*types.Alert, error)
}

// StageFunc wraps a function to represent a Stage.
type StageFunc func(ctx context.Context, l *slog.Logger, alerts ...*types.Alert) (context.Context, []*types.Alert, error)

// Exec implements Stage interface.
func (f StageFunc) Exec(ctx context.Context, l *slog.Logger, alerts ...*types.Alert) (context.Context, []*types.Alert, error) {
	return f(ctx, l, alerts...)
}

type NotificationLog interface {
	Log(r *nflogpb.Receiver, gkey string, firingAlerts, resolvedAlerts []uint64, expiry time.Duration) error
	Query(params ...nflog.QueryParam) ([]*nflogpb.Entry, error)
}

type Metrics struct {
	numNotifications                   *prometheus.CounterVec
	numTotalFailedNotifications        *prometheus.CounterVec
	numNotificationRequestsTotal       *prometheus.CounterVec
	numNotificationRequestsFailedTotal *prometheus.CounterVec
	numNotificationSuppressedTotal     *prometheus.CounterVec
	notificationLatencySeconds         *prometheus.HistogramVec

	ff featurecontrol.Flagger
}

func NewMetrics(r prometheus.Registerer, ff featurecontrol.Flagger) *Metrics {
	labels := []string{"integration"}

	if ff.EnableReceiverNamesInMetrics() {
		labels = append(labels, "receiver_name")
	}

	m := &Metrics{
		numNotifications: promauto.With(r).NewCounterVec(prometheus.CounterOpts{
			Namespace: "alertmanager",
			Name:      "notifications_total",
			Help:      "The total number of attempted notifications.",
		}, labels),
		numTotalFailedNotifications: promauto.With(r).NewCounterVec(prometheus.CounterOpts{
			Namespace: "alertmanager",
			Name:      "notifications_failed_total",
			Help:      "The total number of failed notifications.",
		}, append(labels, "reason")),
		numNotificationRequestsTotal: promauto.With(r).NewCounterVec(prometheus.CounterOpts{
			Namespace: "alertmanager",
			Name:      "notification_requests_total",
			Help:      "The total number of attempted notification requests.",
		}, labels),
		numNotificationRequestsFailedTotal: promauto.With(r).NewCounterVec(prometheus.CounterOpts{
			Namespace: "alertmanager",
			Name:      "notification_requests_failed_total",
			Help:      "The total number of failed notification requests.",
		}, labels),
		numNotificationSuppressedTotal: promauto.With(r).NewCounterVec(prometheus.CounterOpts{
			Namespace: "alertmanager",
			Name:      "notifications_suppressed_total",
			Help:      "The total number of notifications suppressed for being silenced, inhibited, outside of active time intervals or within muted time intervals.",
		}, []string{"reason"}),
		notificationLatencySeconds: promauto.With(r).NewHistogramVec(prometheus.HistogramOpts{
			Namespace:                       "alertmanager",
			Name:                            "notification_latency_seconds",
			Help:                            "The latency of notifications in seconds.",
			Buckets:                         []float64{1, 5, 10, 15, 20},
			NativeHistogramBucketFactor:     1.1,
			NativeHistogramMaxBucketNumber:  100,
			NativeHistogramMinResetDuration: 1 * time.Hour,
		}, labels),
		ff: ff,
	}

	return m
}

func (m *Metrics) InitializeFor(receivers map[string][]*Integration) {
	if m.ff.EnableReceiverNamesInMetrics() {

		// Reset the vectors to take into account receiver names changing after hot reloads.
		m.numNotifications.Reset()
		m.numNotificationRequestsTotal.Reset()
		m.numNotificationRequestsFailedTotal.Reset()
		m.notificationLatencySeconds.Reset()
		m.numTotalFailedNotifications.Reset()

		for name, integrations := range receivers {
			for _, integration := range integrations {
				m.numNotifications.WithLabelValues(integration.Name(), name)
				m.numNotificationRequestsTotal.WithLabelValues(integration.Name(), name)
				m.numNotificationRequestsFailedTotal.WithLabelValues(integration.Name(), name)
				m.notificationLatencySeconds.WithLabelValues(integration.Name(), name)

				for _, reason := range possibleFailureReasonCategory {
					m.numTotalFailedNotifications.WithLabelValues(integration.Name(), name, reason)
				}
			}
		}

		return
	}

	// When the feature flag is not enabled, we just carry on registering _all_ the integrations.
	for _, integration := range []string{
		"email",
		"pagerduty",
		"wechat",
		"pushover",
		"slack",
		"opsgenie",
		"webhook",
		"victorops",
		"sns",
		"telegram",
		"discord",
		"webex",
		"msteams",
		"msteamsv2",
<<<<<<< HEAD
		"jira",
=======
		"incidentio",
		"jira",
		"rocketchat",
		"mattermost",
>>>>>>> 1bab012c
	} {
		m.numNotifications.WithLabelValues(integration)
		m.numNotificationRequestsTotal.WithLabelValues(integration)
		m.numNotificationRequestsFailedTotal.WithLabelValues(integration)
		m.notificationLatencySeconds.WithLabelValues(integration)

		for _, reason := range possibleFailureReasonCategory {
			m.numTotalFailedNotifications.WithLabelValues(integration, reason)
		}
	}
}

type PipelineBuilder struct {
	metrics *Metrics
	ff      featurecontrol.Flagger
}

func NewPipelineBuilder(r prometheus.Registerer, ff featurecontrol.Flagger) *PipelineBuilder {
	return &PipelineBuilder{
		metrics: NewMetrics(r, ff),
		ff:      ff,
	}
}

// New returns a map of receivers to Stages.
func (pb *PipelineBuilder) New(
	receivers map[string][]*Integration,
	wait func() time.Duration,
	inhibitor *inhibit.Inhibitor,
	silencer *silence.Silencer,
	intervener *timeinterval.Intervener,
	marker types.GroupMarker,
	notificationLog NotificationLog,
	peer Peer,
) RoutingStage {
	rs := make(RoutingStage, len(receivers))

	ms := NewGossipSettleStage(peer)
	is := NewMuteStage(inhibitor, pb.metrics)
	tas := NewTimeActiveStage(intervener, marker, pb.metrics)
	tms := NewTimeMuteStage(intervener, marker, pb.metrics)
	ss := NewMuteStage(silencer, pb.metrics)

	for name := range receivers {
		st := createReceiverStage(name, receivers[name], wait, notificationLog, pb.metrics)
		rs[name] = MultiStage{ms, is, tas, tms, ss, st}
	}

	pb.metrics.InitializeFor(receivers)

	return rs
}

// createReceiverStage creates a pipeline of stages for a receiver.
func createReceiverStage(
	name string,
	integrations []*Integration,
	wait func() time.Duration,
	notificationLog NotificationLog,
	metrics *Metrics,
) Stage {
	var fs FanoutStage
	for i := range integrations {
		recv := &nflogpb.Receiver{
			GroupName:   name,
			Integration: integrations[i].Name(),
			Idx:         uint32(integrations[i].Index()),
		}
		var s MultiStage
		s = append(s, NewWaitStage(wait))
		s = append(s, NewDedupStage(integrations[i], notificationLog, recv))
		s = append(s, NewRetryStage(integrations[i], name, metrics))
		s = append(s, NewSetNotifiesStage(notificationLog, recv))

		fs = append(fs, s)
	}
	return fs
}

// RoutingStage executes the inner stages based on the receiver specified in
// the context.
type RoutingStage map[string]Stage

// Exec implements the Stage interface.
func (rs RoutingStage) Exec(ctx context.Context, l *slog.Logger, alerts ...*types.Alert) (context.Context, []*types.Alert, error) {
	receiver, ok := ReceiverName(ctx)
	if !ok {
		return ctx, nil, errors.New("receiver missing")
	}

	ctx, span := tracer.Start(ctx, "notify.RoutingStage.Exec",
		trace.WithAttributes(
			attribute.String("alerting.notify.receiver.name", receiver),
			attribute.Int("alerting.alerts.count", len(alerts)),
		),
		trace.WithSpanKind(trace.SpanKindInternal),
	)
	defer span.End()

	s, ok := rs[receiver]
	if !ok {
		return ctx, nil, errors.New("stage for receiver missing")
	}

	return s.Exec(ctx, l, alerts...)
}

// A MultiStage executes a series of stages sequentially.
type MultiStage []Stage

// Exec implements the Stage interface.
func (ms MultiStage) Exec(ctx context.Context, l *slog.Logger, alerts ...*types.Alert) (context.Context, []*types.Alert, error) {
	var err error
	for _, s := range ms {
		if len(alerts) == 0 {
			return ctx, nil, nil
		}

		ctx, alerts, err = s.Exec(ctx, l, alerts...)
		if err != nil {
			return ctx, nil, err
		}
	}
	return ctx, alerts, nil
}

// FanoutStage executes its stages concurrently.
type FanoutStage []Stage

// Exec attempts to execute all stages concurrently and discards the results.
// It returns its input alerts and a types.MultiError if one or more stages fail.
func (fs FanoutStage) Exec(ctx context.Context, l *slog.Logger, alerts ...*types.Alert) (context.Context, []*types.Alert, error) {
	var (
		wg sync.WaitGroup
		me types.MultiError
	)
	wg.Add(len(fs))

	for _, s := range fs {
		go func(s Stage) {
			if _, _, err := s.Exec(ctx, l, alerts...); err != nil {
				me.Add(err)
			}
			wg.Done()
		}(s)
	}
	wg.Wait()

	if me.Len() > 0 {
		return ctx, alerts, &me
	}
	return ctx, alerts, nil
}

// GossipSettleStage waits until the Gossip has settled to forward alerts.
type GossipSettleStage struct {
	peer Peer
}

// NewGossipSettleStage returns a new GossipSettleStage.
func NewGossipSettleStage(p Peer) *GossipSettleStage {
	return &GossipSettleStage{peer: p}
}

func (n *GossipSettleStage) Exec(ctx context.Context, _ *slog.Logger, alerts ...*types.Alert) (context.Context, []*types.Alert, error) {
	if n.peer != nil {
		if err := n.peer.WaitReady(ctx); err != nil {
			return ctx, nil, err
		}
	}
	return ctx, alerts, nil
}

const (
	SuppressedReasonSilence            = "silence"
	SuppressedReasonInhibition         = "inhibition"
	SuppressedReasonMuteTimeInterval   = "mute_time_interval"
	SuppressedReasonActiveTimeInterval = "active_time_interval"
)

// MuteStage filters alerts through a Muter.
type MuteStage struct {
	muter   types.Muter
	metrics *Metrics
}

// NewMuteStage return a new MuteStage.
func NewMuteStage(m types.Muter, metrics *Metrics) *MuteStage {
	return &MuteStage{muter: m, metrics: metrics}
}

// Exec implements the Stage interface.
func (n *MuteStage) Exec(ctx context.Context, logger *slog.Logger, alerts ...*types.Alert) (context.Context, []*types.Alert, error) {
	ctx, span := tracer.Start(ctx, "notify.MuteStage.Exec",
		trace.WithAttributes(attribute.Int("alerting.alerts.count", len(alerts))),
		trace.WithSpanKind(trace.SpanKindInternal),
	)
	defer span.End()

	var (
		filtered []*types.Alert
		muted    []*types.Alert
	)
	for _, a := range alerts {
		// TODO(fabxc): increment total alerts counter.
		// Do not send the alert if muted.
		if n.muter.Mutes(ctx, a.Labels) {
			muted = append(muted, a)
		} else {
			filtered = append(filtered, a)
		}
		// TODO(fabxc): increment muted alerts counter if muted.
	}
	if len(muted) > 0 {

		var reason string
		switch n.muter.(type) {
		case *silence.Silencer:
			reason = SuppressedReasonSilence
		case *inhibit.Inhibitor:
			reason = SuppressedReasonInhibition
		default:
		}
		span.SetAttributes(
			attribute.Int("alerting.alerts.muted.count", len(muted)),
			attribute.Int("alerting.alerts.filtered.count", len(filtered)),
			attribute.String("alerting.suppressed.reason", reason),
		)
		n.metrics.numNotificationSuppressedTotal.WithLabelValues(reason).Add(float64(len(muted)))
		logger.Debug("Notifications will not be sent for muted alerts", "alerts", fmt.Sprintf("%v", muted), "reason", reason)
	}

	return ctx, filtered, nil
}

// WaitStage waits for a certain amount of time before continuing or until the
// context is done.
type WaitStage struct {
	wait func() time.Duration
}

// NewWaitStage returns a new WaitStage.
func NewWaitStage(wait func() time.Duration) *WaitStage {
	return &WaitStage{
		wait: wait,
	}
}

// Exec implements the Stage interface.
func (ws *WaitStage) Exec(ctx context.Context, _ *slog.Logger, alerts ...*types.Alert) (context.Context, []*types.Alert, error) {
	select {
	case <-time.After(ws.wait()):
	case <-ctx.Done():
		return ctx, nil, ctx.Err()
	}
	return ctx, alerts, nil
}

// DedupStage filters alerts.
// Filtering happens based on a notification log.
type DedupStage struct {
	rs    ResolvedSender
	nflog NotificationLog
	recv  *nflogpb.Receiver

	now  func() time.Time
	hash func(*types.Alert) uint64
}

// NewDedupStage wraps a DedupStage that runs against the given notification log.
func NewDedupStage(rs ResolvedSender, l NotificationLog, recv *nflogpb.Receiver) *DedupStage {
	return &DedupStage{
		rs:    rs,
		nflog: l,
		recv:  recv,
		now:   utcNow,
		hash:  hashAlert,
	}
}

func utcNow() time.Time {
	return time.Now().UTC()
}

// Wrap a slice in a struct so we can store a pointer in sync.Pool.
type hashBuffer struct {
	buf []byte
}

var hashBuffers = sync.Pool{
	New: func() any { return &hashBuffer{buf: make([]byte, 0, 1024)} },
}

func hashAlert(a *types.Alert) uint64 {
	const sep = '\xff'

	hb := hashBuffers.Get().(*hashBuffer)
	defer hashBuffers.Put(hb)
	b := hb.buf[:0]

	names := make(model.LabelNames, 0, len(a.Labels))

	for ln := range a.Labels {
		names = append(names, ln)
	}
	sort.Sort(names)

	for _, ln := range names {
		b = append(b, string(ln)...)
		b = append(b, sep)
		b = append(b, string(a.Labels[ln])...)
		b = append(b, sep)
	}

	hash := xxhash.Sum64(b)

	return hash
}

func (n *DedupStage) needsUpdate(entry *nflogpb.Entry, firing, resolved map[uint64]struct{}, repeat time.Duration) (bool, string) {
	// If we haven't notified about the alert group before, notify right away
	// unless we only have resolved alerts.
	if entry == nil {
		return len(firing) > 0, "fire"
	}

	if !entry.IsFiringSubset(firing) {
		return true, "fire subset"
	}

	// Notify about all alerts being resolved.
	// This is done irrespective of the send_resolved flag to make sure that
	// the firing alerts are cleared from the notification log.
	if len(firing) == 0 {
		// If the current alert group and last notification contain no firing
		// alert, it means that some alerts have been fired and resolved during the
		// last interval. In this case, there is no need to notify the receiver
		// since it doesn't know about them.
		return len(entry.FiringAlerts) > 0, "resolve"
	}

	if n.rs.SendResolved() && !entry.IsResolvedSubset(resolved) {
		return true, "resolve subset"
	}

	// Nothing changed, only notify if the repeat interval has passed.
	return entry.Timestamp.Before(n.now().Add(-repeat)), "repeat"
}

// Exec implements the Stage interface.
<<<<<<< HEAD
func (n *DedupStage) Exec(ctx context.Context, l log.Logger, alerts ...*types.Alert) (context.Context, []*types.Alert, error) {
=======
func (n *DedupStage) Exec(ctx context.Context, _ *slog.Logger, alerts ...*types.Alert) (context.Context, []*types.Alert, error) {
>>>>>>> 1bab012c
	gkey, ok := GroupKey(ctx)
	if !ok {
		return ctx, nil, errors.New("group key missing")
	}

	ctx, span := tracer.Start(ctx, "notify.DedupStage.Exec",
		trace.WithAttributes(attribute.String("alerting.group.key", gkey)),
		trace.WithAttributes(attribute.Int("alerting.alerts.count", len(alerts))),
		trace.WithSpanKind(trace.SpanKindInternal),
	)
	defer span.End()

	repeatInterval, ok := RepeatInterval(ctx)
	if !ok {
		return ctx, nil, errors.New("repeat interval missing")
	}

	timeNow, ok := Now(ctx)
	if !ok {
		return ctx, alerts, errors.New("missing now timestamp")
	}

	firingSet := map[uint64]struct{}{}
	resolvedSet := map[uint64]struct{}{}
	firing := []uint64{}
	resolved := []uint64{}

	var hash uint64
	for _, a := range alerts {
		hash = n.hash(a)
		if a.Resolved() {
			resolved = append(resolved, hash)
			resolvedSet[hash] = struct{}{}
		} else {
			firing = append(firing, hash)
			firingSet[hash] = struct{}{}
		}
	}

	ctx = WithFiringAlerts(ctx, firing)
	ctx = WithResolvedAlerts(ctx, resolved)

	entries, err := n.nflog.Query(nflog.QGroupKey(gkey), nflog.QReceiver(n.recv))
	if err != nil && !errors.Is(err, nflog.ErrNotFound) {
		return ctx, nil, err
	}

	var entry *nflogpb.Entry
	switch len(entries) {
	case 0:
	case 1:
		entry = entries[0]
	default:
		return ctx, nil, fmt.Errorf("unexpected entry result size %d", len(entries))
	}

<<<<<<< HEAD
	needsUpdate, reason := n.needsUpdate(entry, firingSet, resolvedSet, repeatInterval)
	if !needsUpdate {
		return ctx, nil, nil
	}
	// now make sure that the current state is from past
	if entry != nil && entry.Timestamp.After(timeNow) {
		diff := entry.Timestamp.Sub(timeNow)
		// when entry's timestamp is greater than the flushing time, it means that the pipeline was already ran by other Alertmanager instance while this one was sleeping in WaitStage.
		// In this case, this instance cannot proceed with the pipeline anymore because there is a risk that the instance holds the obsolete alerts, and it could cause flapping or duplicated notifications.
		// This could happen only in high-availability mode.
		_ = level.Warn(l).Log("msg", "Timestamp of notification log entry is after the current pipeline timestamp.", "entry_time", entry.Timestamp, "pipeline_time", timeNow, "diff", diff, "aggrGroup", gkey, "alerts", fmt.Sprintf("%+v", alerts), "receiver", n.recv.GroupName, "integration", n.recv.Integration, "needsUpdateReason", reason)
		return ctx, nil, nil
=======
	if n.needsUpdate(entry, firingSet, resolvedSet, repeatInterval) {
		span.AddEvent("notify.DedupStage.Exec nflog needs update")
		return ctx, alerts, nil
>>>>>>> 1bab012c
	}
	_ = level.Debug(l).Log("msg", "Need to notify", "aggrGroup", gkey, "receiver", n.recv.GroupName, "integration", n.recv.Integration, "reason", reason)
	return ctx, alerts, nil
}

// RetryStage notifies via passed integration with exponential backoff until it
// succeeds. It aborts if the context is canceled or timed out.
type RetryStage struct {
	integration *Integration
	groupName   string
	metrics     *Metrics
	labelValues []string
}

// NewRetryStage returns a new instance of a RetryStage.
func NewRetryStage(i *Integration, groupName string, metrics *Metrics) *RetryStage {
	labelValues := []string{i.Name()}

	if metrics.ff.EnableReceiverNamesInMetrics() {
		labelValues = append(labelValues, i.receiverName)
	}

	return &RetryStage{
		integration: i,
		groupName:   groupName,
		metrics:     metrics,
		labelValues: labelValues,
	}
}

func (r RetryStage) Exec(ctx context.Context, l *slog.Logger, alerts ...*types.Alert) (context.Context, []*types.Alert, error) {
	r.metrics.numNotifications.WithLabelValues(r.labelValues...).Inc()

	ctx, span := tracer.Start(ctx, "notify.RetryStage.Exec",
		trace.WithAttributes(attribute.String("alerting.group.name", r.groupName)),
		trace.WithAttributes(attribute.String("alerting.integration.name", r.integration.name)),
		trace.WithAttributes(attribute.StringSlice("alerting.label.values", r.labelValues)),
		trace.WithAttributes(attribute.Int("alerting.alerts.count", len(alerts))),
		trace.WithSpanKind(trace.SpanKindInternal),
	)
	defer span.End()

	ctx, alerts, err := r.exec(ctx, l, alerts...)

	failureReason := DefaultReason.String()
	if err != nil {
		span.SetStatus(codes.Error, err.Error())
		span.RecordError(err)

		var e *ErrorWithReason
		if errors.As(err, &e) {
			failureReason = e.Reason.String()
		}
		r.metrics.numTotalFailedNotifications.WithLabelValues(append(r.labelValues, failureReason)...).Inc()
	}
	return ctx, alerts, err
}

func (r RetryStage) exec(ctx context.Context, l *slog.Logger, alerts ...*types.Alert) (context.Context, []*types.Alert, error) {
	var sent []*types.Alert

	// If we shouldn't send notifications for resolved alerts, but there are only
	// resolved alerts, report them all as successfully notified (we still want the
	// notification log to log them for the next run of DedupStage).
	if !r.integration.SendResolved() {
		firing, ok := FiringAlerts(ctx)
		if !ok {
			return ctx, nil, errors.New("firing alerts missing")
		}
		if len(firing) == 0 {
			return ctx, alerts, nil
		}
		for _, a := range alerts {
			if a.Status() != model.AlertResolved {
				sent = append(sent, a)
			}
		}
	} else {
		sent = alerts
	}

	b := backoff.NewExponentialBackOff()
	b.MaxElapsedTime = 0 // Always retry.

	tick := backoff.NewTicker(b)
	defer tick.Stop()

	var (
		i    = 0
		iErr error
	)

	l = l.With("receiver", r.groupName, "integration", r.integration.String())
	if groupKey, ok := GroupKey(ctx); ok {
		l = l.With("aggrGroup", groupKey)
	}

	for {

		// Always check the context first to not notify again.
		select {
		case <-ctx.Done():
			if iErr == nil {
				iErr = ctx.Err()
				if errors.Is(iErr, context.Canceled) {
					iErr = NewErrorWithReason(ContextCanceledReason, iErr)
				} else if errors.Is(iErr, context.DeadlineExceeded) {
					iErr = NewErrorWithReason(ContextDeadlineExceededReason, iErr)
				}
			}

			if iErr != nil {
				return ctx, nil, fmt.Errorf("%s/%s: notify retry canceled after %d attempts: %w", r.groupName, r.integration.String(), i, iErr)
			}
			return ctx, nil, nil
		default:
		}

		select {
		case <-tick.C:
			now := time.Now()
			retry, err := r.integration.Notify(ctx, sent...)
<<<<<<< HEAD

			duration := time.Since(now)
			r.metrics.notificationLatencySeconds.WithLabelValues(r.labelValues...).Observe(duration.Seconds())
=======
			i++
			dur := time.Since(now)
			r.metrics.notificationLatencySeconds.WithLabelValues(r.labelValues...).Observe(dur.Seconds())
>>>>>>> 1bab012c
			r.metrics.numNotificationRequestsTotal.WithLabelValues(r.labelValues...).Inc()

			if err != nil {
				r.metrics.numNotificationRequestsFailedTotal.WithLabelValues(r.labelValues...).Inc()
				if !retry {
					return ctx, alerts, fmt.Errorf("%s/%s: notify retry canceled due to unrecoverable error after %d attempts: %w", r.groupName, r.integration.String(), i, err)
				}
				if ctx.Err() == nil {
					if iErr == nil || err.Error() != iErr.Error() {
						// Log the error if the context isn't done and the error isn't the same as before.
						l.Warn("Notify attempt failed, will retry later", "attempts", i, "err", err)
					}
					// Save this error to be able to return the last seen error by an
					// integration upon context timeout.
					iErr = err
				}
			} else {
				l := l.With("attempts", i, "duration", dur)
				if i <= 1 {
					l = l.With("alerts", fmt.Sprintf("%v", alerts))
					l.Debug("Notify success")
				} else {
					l.Info("Notify success")
				}

<<<<<<< HEAD
				lvl.Log("msg", "Notify success", "attempts", i, "duration", duration)
=======
>>>>>>> 1bab012c
				return ctx, alerts, nil
			}
		case <-ctx.Done():
			if iErr == nil {
				iErr = ctx.Err()
				if errors.Is(iErr, context.Canceled) {
					iErr = NewErrorWithReason(ContextCanceledReason, iErr)
				} else if errors.Is(iErr, context.DeadlineExceeded) {
					iErr = NewErrorWithReason(ContextDeadlineExceededReason, iErr)
				}
			}
			if iErr != nil {
				return ctx, nil, fmt.Errorf("%s/%s: notify retry canceled after %d attempts: %w", r.groupName, r.integration.String(), i, iErr)
			}
			return ctx, nil, nil
		}
	}
}

// SetNotifiesStage sets the notification information about passed alerts. The
// passed alerts should have already been sent to the receivers.
type SetNotifiesStage struct {
	nflog NotificationLog
	recv  *nflogpb.Receiver
}

// NewSetNotifiesStage returns a new instance of a SetNotifiesStage.
func NewSetNotifiesStage(l NotificationLog, recv *nflogpb.Receiver) *SetNotifiesStage {
	return &SetNotifiesStage{
		nflog: l,
		recv:  recv,
	}
}

// Exec implements the Stage interface.
func (n SetNotifiesStage) Exec(ctx context.Context, l *slog.Logger, alerts ...*types.Alert) (context.Context, []*types.Alert, error) {
	gkey, ok := GroupKey(ctx)
	if !ok {
		return ctx, nil, errors.New("group key missing")
	}

	ctx, span := tracer.Start(ctx, "notify.SetNotifiesStage.Exec",
		trace.WithAttributes(attribute.String("alerting.group.key", gkey)),
		trace.WithAttributes(attribute.Int("alerting.alerts.count", len(alerts))),
		trace.WithSpanKind(trace.SpanKindInternal),
	)
	defer span.End()

	firing, ok := FiringAlerts(ctx)
	if !ok {
		return ctx, nil, errors.New("firing alerts missing")
	}

	resolved, ok := ResolvedAlerts(ctx)
	if !ok {
		return ctx, nil, errors.New("resolved alerts missing")
	}

	repeat, ok := RepeatInterval(ctx)
	if !ok {
		return ctx, nil, errors.New("repeat interval missing")
	}
	expiry := 2 * repeat

	span.SetAttributes(
		attribute.Int("alerting.alerts.firing.count", len(firing)),
		attribute.Int("alerting.alerts.resolved.count", len(resolved)),
	)

	return ctx, alerts, n.nflog.Log(n.recv, gkey, firing, resolved, expiry)
}

type timeStage struct {
	muter   types.TimeMuter
	marker  types.GroupMarker
	metrics *Metrics
}

type TimeMuteStage timeStage

func NewTimeMuteStage(muter types.TimeMuter, marker types.GroupMarker, metrics *Metrics) *TimeMuteStage {
	return &TimeMuteStage{muter, marker, metrics}
}

// Exec implements the stage interface for TimeMuteStage.
// TimeMuteStage is responsible for muting alerts whose route is not in an active time.
func (tms TimeMuteStage) Exec(ctx context.Context, l *slog.Logger, alerts ...*types.Alert) (context.Context, []*types.Alert, error) {
	ctx, span := tracer.Start(ctx, "notify.TimeMuteStage.Exec",
		trace.WithAttributes(attribute.Int("alerting.alerts.count", len(alerts))),
		trace.WithSpanKind(trace.SpanKindInternal),
	)
	defer span.End()

	routeID, ok := RouteID(ctx)
	if !ok {
		err := errors.New("route ID missing")
		span.SetStatus(codes.Error, err.Error())
		span.RecordError(err)
		return ctx, nil, err
	}
	span.SetAttributes(attribute.String("alerting.route.id", routeID))

	gkey, ok := GroupKey(ctx)
	if !ok {
		return ctx, nil, errors.New("group key missing")
	}
	span.SetAttributes(attribute.String("alerting.group.key", gkey))

	muteTimeIntervalNames, ok := MuteTimeIntervalNames(ctx)
	if !ok {
		return ctx, alerts, nil
	}
	now, ok := Now(ctx)
	if !ok {
		return ctx, alerts, errors.New("missing now timestamp")
	}

	// Skip this stage if there are no mute timings.
	if len(muteTimeIntervalNames) == 0 {
		return ctx, alerts, nil
	}

	muted, mutedBy, err := tms.muter.Mutes(muteTimeIntervalNames, now)
	if err != nil {
		span.SetStatus(codes.Error, err.Error())
		span.RecordError(err)
		return ctx, alerts, err
	}
	// If muted is false then mutedBy is nil and the muted marker is removed.
	tms.marker.SetMuted(routeID, gkey, mutedBy)

	// If the current time is inside a mute time, all alerts are removed from the pipeline.
	if muted {
		tms.metrics.numNotificationSuppressedTotal.WithLabelValues(SuppressedReasonMuteTimeInterval).Add(float64(len(alerts)))
		l.Debug("Notifications not sent, route is within mute time", "alerts", len(alerts))
		span.AddEvent("notify.TimeMuteStage.Exec muted the alerts")
		return ctx, nil, nil
	}

	return ctx, alerts, nil
}

type TimeActiveStage timeStage

func NewTimeActiveStage(muter types.TimeMuter, marker types.GroupMarker, metrics *Metrics) *TimeActiveStage {
	return &TimeActiveStage{muter, marker, metrics}
}

// Exec implements the stage interface for TimeActiveStage.
// TimeActiveStage is responsible for muting alerts whose route is not in an active time.
func (tas TimeActiveStage) Exec(ctx context.Context, l *slog.Logger, alerts ...*types.Alert) (context.Context, []*types.Alert, error) {
	routeID, ok := RouteID(ctx)
	if !ok {
		return ctx, nil, errors.New("route ID missing")
	}

	ctx, span := tracer.Start(ctx, "notify.TimeActiveStage.Exec",
		trace.WithAttributes(attribute.String("alerting.route.id", routeID)),
		trace.WithAttributes(attribute.Int("alerting.alerts.count", len(alerts))),
		trace.WithSpanKind(trace.SpanKindInternal),
	)
	defer span.End()

	gkey, ok := GroupKey(ctx)
	if !ok {
		return ctx, nil, errors.New("group key missing")
	}

	activeTimeIntervalNames, ok := ActiveTimeIntervalNames(ctx)
	if !ok {
		return ctx, alerts, nil
	}

	// if we don't have active time intervals at all it is always active.
	if len(activeTimeIntervalNames) == 0 {
		return ctx, alerts, nil
	}

	now, ok := Now(ctx)
	if !ok {
		return ctx, alerts, errors.New("missing now timestamp")
	}

	active, _, err := tas.muter.Mutes(activeTimeIntervalNames, now)
	if err != nil {
		return ctx, alerts, err
	}

	var mutedBy []string
	if !active {
		// If the group is muted, then it must be muted by all active time intervals.
		// Otherwise, the group must be in at least one active time interval for it
		// to be active.
		mutedBy = activeTimeIntervalNames
	}
	tas.marker.SetMuted(routeID, gkey, mutedBy)

	// If the current time is not inside an active time, all alerts are removed from the pipeline
	if !active {
		span.AddEvent("notify.TimeActiveStage.Exec not active, removing all alerts")
		tas.metrics.numNotificationSuppressedTotal.WithLabelValues(SuppressedReasonActiveTimeInterval).Add(float64(len(alerts)))
		l.Debug("Notifications not sent, route is not within active time", "alerts", len(alerts))
		return ctx, nil, nil
	}

	return ctx, alerts, nil
}<|MERGE_RESOLUTION|>--- conflicted
+++ resolved
@@ -29,10 +29,7 @@
 	"github.com/prometheus/common/model"
 	"go.opentelemetry.io/otel"
 	"go.opentelemetry.io/otel/attribute"
-<<<<<<< HEAD
-=======
 	"go.opentelemetry.io/otel/codes"
->>>>>>> 1bab012c
 	"go.opentelemetry.io/otel/trace"
 
 	"github.com/prometheus/alertmanager/featurecontrol"
@@ -79,8 +76,8 @@
 }
 
 // NewIntegration returns a new integration.
-func NewIntegration(notifier Notifier, rs ResolvedSender, name string, idx int, receiverName string) *Integration {
-	return &Integration{
+func NewIntegration(notifier Notifier, rs ResolvedSender, name string, idx int, receiverName string) Integration {
+	return Integration{
 		notifier:     notifier,
 		rs:           rs,
 		name:         name,
@@ -90,18 +87,6 @@
 }
 
 // Notify implements the Notifier interface.
-<<<<<<< HEAD
-func (i *Integration) Notify(ctx context.Context, alerts ...*types.Alert) (bool, error) {
-	ctx, span := tracer.Start(ctx, "notify.Integration.Notify",
-		trace.WithAttributes(
-			attribute.String("integration", i.name),
-			attribute.Int("alerts", len(alerts)),
-		),
-	)
-	defer span.End()
-
-	return i.notifier.Notify(ctx, alerts...)
-=======
 func (i *Integration) Notify(ctx context.Context, alerts ...*types.Alert) (recoverable bool, err error) {
 	ctx, span := tracer.Start(ctx, "notify.Integration.Notify",
 		trace.WithAttributes(attribute.String("alerting.notify.integration.name", i.name)),
@@ -120,7 +105,6 @@
 
 	recoverable, err = i.notifier.Notify(ctx, alerts...)
 	return recoverable, err
->>>>>>> 1bab012c
 }
 
 // SendResolved implements the ResolvedSender interface.
@@ -355,7 +339,7 @@
 	return m
 }
 
-func (m *Metrics) InitializeFor(receivers map[string][]*Integration) {
+func (m *Metrics) InitializeFor(receiver map[string][]Integration) {
 	if m.ff.EnableReceiverNamesInMetrics() {
 
 		// Reset the vectors to take into account receiver names changing after hot reloads.
@@ -365,8 +349,9 @@
 		m.notificationLatencySeconds.Reset()
 		m.numTotalFailedNotifications.Reset()
 
-		for name, integrations := range receivers {
+		for name, integrations := range receiver {
 			for _, integration := range integrations {
+
 				m.numNotifications.WithLabelValues(integration.Name(), name)
 				m.numNotificationRequestsTotal.WithLabelValues(integration.Name(), name)
 				m.numNotificationRequestsFailedTotal.WithLabelValues(integration.Name(), name)
@@ -397,14 +382,10 @@
 		"webex",
 		"msteams",
 		"msteamsv2",
-<<<<<<< HEAD
-		"jira",
-=======
 		"incidentio",
 		"jira",
 		"rocketchat",
 		"mattermost",
->>>>>>> 1bab012c
 	} {
 		m.numNotifications.WithLabelValues(integration)
 		m.numNotificationRequestsTotal.WithLabelValues(integration)
@@ -431,7 +412,7 @@
 
 // New returns a map of receivers to Stages.
 func (pb *PipelineBuilder) New(
-	receivers map[string][]*Integration,
+	receivers map[string][]Integration,
 	wait func() time.Duration,
 	inhibitor *inhibit.Inhibitor,
 	silencer *silence.Silencer,
@@ -461,7 +442,7 @@
 // createReceiverStage creates a pipeline of stages for a receiver.
 func createReceiverStage(
 	name string,
-	integrations []*Integration,
+	integrations []Integration,
 	wait func() time.Duration,
 	notificationLog NotificationLog,
 	metrics *Metrics,
@@ -475,7 +456,7 @@
 		}
 		var s MultiStage
 		s = append(s, NewWaitStage(wait))
-		s = append(s, NewDedupStage(integrations[i], notificationLog, recv))
+		s = append(s, NewDedupStage(&integrations[i], notificationLog, recv))
 		s = append(s, NewRetryStage(integrations[i], name, metrics))
 		s = append(s, NewSetNotifiesStage(notificationLog, recv))
 
@@ -724,15 +705,15 @@
 	return hash
 }
 
-func (n *DedupStage) needsUpdate(entry *nflogpb.Entry, firing, resolved map[uint64]struct{}, repeat time.Duration) (bool, string) {
+func (n *DedupStage) needsUpdate(entry *nflogpb.Entry, firing, resolved map[uint64]struct{}, repeat time.Duration) bool {
 	// If we haven't notified about the alert group before, notify right away
 	// unless we only have resolved alerts.
 	if entry == nil {
-		return len(firing) > 0, "fire"
+		return len(firing) > 0
 	}
 
 	if !entry.IsFiringSubset(firing) {
-		return true, "fire subset"
+		return true
 	}
 
 	// Notify about all alerts being resolved.
@@ -743,23 +724,19 @@
 		// alert, it means that some alerts have been fired and resolved during the
 		// last interval. In this case, there is no need to notify the receiver
 		// since it doesn't know about them.
-		return len(entry.FiringAlerts) > 0, "resolve"
+		return len(entry.FiringAlerts) > 0
 	}
 
 	if n.rs.SendResolved() && !entry.IsResolvedSubset(resolved) {
-		return true, "resolve subset"
+		return true
 	}
 
 	// Nothing changed, only notify if the repeat interval has passed.
-	return entry.Timestamp.Before(n.now().Add(-repeat)), "repeat"
+	return entry.Timestamp.Before(n.now().Add(-repeat))
 }
 
 // Exec implements the Stage interface.
-<<<<<<< HEAD
-func (n *DedupStage) Exec(ctx context.Context, l log.Logger, alerts ...*types.Alert) (context.Context, []*types.Alert, error) {
-=======
 func (n *DedupStage) Exec(ctx context.Context, _ *slog.Logger, alerts ...*types.Alert) (context.Context, []*types.Alert, error) {
->>>>>>> 1bab012c
 	gkey, ok := GroupKey(ctx)
 	if !ok {
 		return ctx, nil, errors.New("group key missing")
@@ -775,11 +752,6 @@
 	repeatInterval, ok := RepeatInterval(ctx)
 	if !ok {
 		return ctx, nil, errors.New("repeat interval missing")
-	}
-
-	timeNow, ok := Now(ctx)
-	if !ok {
-		return ctx, alerts, errors.New("missing now timestamp")
 	}
 
 	firingSet := map[uint64]struct{}{}
@@ -816,40 +788,24 @@
 		return ctx, nil, fmt.Errorf("unexpected entry result size %d", len(entries))
 	}
 
-<<<<<<< HEAD
-	needsUpdate, reason := n.needsUpdate(entry, firingSet, resolvedSet, repeatInterval)
-	if !needsUpdate {
-		return ctx, nil, nil
-	}
-	// now make sure that the current state is from past
-	if entry != nil && entry.Timestamp.After(timeNow) {
-		diff := entry.Timestamp.Sub(timeNow)
-		// when entry's timestamp is greater than the flushing time, it means that the pipeline was already ran by other Alertmanager instance while this one was sleeping in WaitStage.
-		// In this case, this instance cannot proceed with the pipeline anymore because there is a risk that the instance holds the obsolete alerts, and it could cause flapping or duplicated notifications.
-		// This could happen only in high-availability mode.
-		_ = level.Warn(l).Log("msg", "Timestamp of notification log entry is after the current pipeline timestamp.", "entry_time", entry.Timestamp, "pipeline_time", timeNow, "diff", diff, "aggrGroup", gkey, "alerts", fmt.Sprintf("%+v", alerts), "receiver", n.recv.GroupName, "integration", n.recv.Integration, "needsUpdateReason", reason)
-		return ctx, nil, nil
-=======
 	if n.needsUpdate(entry, firingSet, resolvedSet, repeatInterval) {
 		span.AddEvent("notify.DedupStage.Exec nflog needs update")
 		return ctx, alerts, nil
->>>>>>> 1bab012c
-	}
-	_ = level.Debug(l).Log("msg", "Need to notify", "aggrGroup", gkey, "receiver", n.recv.GroupName, "integration", n.recv.Integration, "reason", reason)
-	return ctx, alerts, nil
+	}
+	return ctx, nil, nil
 }
 
 // RetryStage notifies via passed integration with exponential backoff until it
 // succeeds. It aborts if the context is canceled or timed out.
 type RetryStage struct {
-	integration *Integration
+	integration Integration
 	groupName   string
 	metrics     *Metrics
 	labelValues []string
 }
 
 // NewRetryStage returns a new instance of a RetryStage.
-func NewRetryStage(i *Integration, groupName string, metrics *Metrics) *RetryStage {
+func NewRetryStage(i Integration, groupName string, metrics *Metrics) *RetryStage {
 	labelValues := []string{i.Name()}
 
 	if metrics.ff.EnableReceiverNamesInMetrics() {
@@ -956,17 +912,10 @@
 		case <-tick.C:
 			now := time.Now()
 			retry, err := r.integration.Notify(ctx, sent...)
-<<<<<<< HEAD
-
-			duration := time.Since(now)
-			r.metrics.notificationLatencySeconds.WithLabelValues(r.labelValues...).Observe(duration.Seconds())
-=======
 			i++
 			dur := time.Since(now)
 			r.metrics.notificationLatencySeconds.WithLabelValues(r.labelValues...).Observe(dur.Seconds())
->>>>>>> 1bab012c
 			r.metrics.numNotificationRequestsTotal.WithLabelValues(r.labelValues...).Inc()
-
 			if err != nil {
 				r.metrics.numNotificationRequestsFailedTotal.WithLabelValues(r.labelValues...).Inc()
 				if !retry {
@@ -990,10 +939,6 @@
 					l.Info("Notify success")
 				}
 
-<<<<<<< HEAD
-				lvl.Log("msg", "Notify success", "attempts", i, "duration", duration)
-=======
->>>>>>> 1bab012c
 				return ctx, alerts, nil
 			}
 		case <-ctx.Done():
