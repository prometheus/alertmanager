--- conflicted
+++ resolved
@@ -14,10 +14,7 @@
 package pushover
 
 import (
-<<<<<<< HEAD
-=======
 	"net/http"
->>>>>>> 9ff3b213
 	"os"
 	"testing"
 
