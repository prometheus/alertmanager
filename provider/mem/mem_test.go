--- conflicted
+++ resolved
@@ -174,7 +174,7 @@
 				alerts.Subscribe("test")
 			case <-stopAfter:
 				done <- true
-				return
+				break
 			}
 		}
 	}()
@@ -206,14 +206,7 @@
 		if err != nil {
 			t.Fatalf("retrieval error: %s", err)
 		}
-<<<<<<< HEAD
-		if !alertsEqual(res, a) {
-			t.Errorf("Unexpected alert: %d", i)
-			t.Fatal(pretty.Compare(res, a))
-		}
-=======
 		require.NoError(t, alertDiff(a, res), "unexpected alert: %d", i)
->>>>>>> 1bab012c
 	}
 }
 
@@ -314,16 +307,8 @@
 	}
 	iterator := alerts.GetPending()
 	for actual := range iterator.Next() {
-<<<<<<< HEAD
-		expected := expectedAlerts[actual.Fingerprint()]
-		if !alertsEqual(actual, expected) {
-			t.Errorf("Unexpected alert")
-			t.Fatal(pretty.Compare(actual, expected))
-		}
-=======
 		expected := expectedAlerts[actual.Data.Fingerprint()]
 		require.NoError(t, alertDiff(actual.Data, expected))
->>>>>>> 1bab012c
 	}
 
 	if err := alerts.Put(ctx, alert3); err != nil {
@@ -337,16 +322,8 @@
 	}
 	iterator = alerts.GetPending()
 	for actual := range iterator.Next() {
-<<<<<<< HEAD
-		expected := expectedAlerts[actual.Fingerprint()]
-		if !alertsEqual(actual, expected) {
-			t.Errorf("Unexpected alert")
-			t.Fatal(pretty.Compare(actual, expected))
-		}
-=======
 		expected := expectedAlerts[actual.Data.Fingerprint()]
 		require.NoError(t, alertDiff(actual.Data, expected))
->>>>>>> 1bab012c
 	}
 }
 
@@ -433,14 +410,7 @@
 	if err != nil {
 		t.Fatal(err)
 	}
-<<<<<<< HEAD
-	if !alertsEqual(a, &alert1Mod) {
-		t.Errorf("Unexpected alert")
-		t.Fatal(pretty.Compare(a, &alert1Mod))
-	}
-=======
 	require.NoError(t, alertDiff(a, &alert1Mod))
->>>>>>> 1bab012c
 
 	// Now wait until existing alerts are GC-ed, and make sure that callback was called.
 	time.Sleep(300 * time.Millisecond)
