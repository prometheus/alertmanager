#!/usr/bin/env bash
#
# Generate all protobuf bindings.
# Run from repository root.
#
# Initial script taken from etcd under the Apache 2.0 license
# File: https://github.com/coreos/etcd/blob/78a5eb79b510eb497deddd1a76f5153bc4b202d2/scripts/genproto.sh

set -e
set -u

if ! [[ "$0" =~ "scripts/genproto.sh" ]]; then
    echo "must be run from repository root"
    exit 255
fi

if ! [[ $(protoc --version) =~ "3.15.8" ]]; then
    echo "could not find protoc 3.15.8, is it installed + in PATH?"
    exit 255
fi

echo "installing plugins"

# Since we run go mod download, the go.sum will change.
# Make a backup.
cp go.sum go.sum.bak

go mod download

INSTALL_PKGS="golang.org/x/tools/cmd/goimports github.com/gogo/protobuf/protoc-gen-gogofast"
for pkg in ${INSTALL_PKGS}; do
<<<<<<< HEAD
    go install -mod=mod "$pkg"
=======
    go install "$pkg"
>>>>>>> 258fab7c
done

GOGOPROTO_ROOT="$(go list -mod=mod -f '{{ .Dir }}' -m github.com/gogo/protobuf)"
GOGOPROTO_PATH="${GOGOPROTO_ROOT}:${GOGOPROTO_ROOT}/protobuf"

DIRS="nflog/nflogpb silence/silencepb cluster/clusterpb"

echo "generating files"
for dir in ${DIRS}; do
    pushd ${dir}
        protoc --gogofast_out=:. -I=. \
            -I="${GOGOPROTO_PATH}" \
            *.proto

        sed -i.bak -E 's/import _ \"gogoproto\"//g' *.pb.go
        sed -i.bak -E 's/import _ \"google\/protobuf\"//g' *.pb.go
        sed -i.bak -E 's/\t_ \"google\/protobuf\"//g' -- *.pb.go
        rm -f *.bak
        goimports -w *.pb.go
    popd
done

mv go.sum.bak go.sum<|MERGE_RESOLUTION|>--- conflicted
+++ resolved
@@ -29,11 +29,7 @@
 
 INSTALL_PKGS="golang.org/x/tools/cmd/goimports github.com/gogo/protobuf/protoc-gen-gogofast"
 for pkg in ${INSTALL_PKGS}; do
-<<<<<<< HEAD
-    go install -mod=mod "$pkg"
-=======
     go install "$pkg"
->>>>>>> 258fab7c
 done
 
 GOGOPROTO_ROOT="$(go list -mod=mod -f '{{ .Dir }}' -m github.com/gogo/protobuf)"
