--- conflicted
+++ resolved
@@ -123,11 +123,7 @@
 	defer a.Unlock()
 	for _, alert := range alerts {
 		fp := alert.Fingerprint()
-<<<<<<< HEAD
-		if other, ok := a.c[fp]; ok && alert.UpdatedAt == other.UpdatedAt {
-=======
 		if other, ok := a.c[fp]; ok && alert.UpdatedAt.Equal(other.UpdatedAt) {
->>>>>>> 1bab012c
 			delete(a.c, fp)
 		}
 	}
