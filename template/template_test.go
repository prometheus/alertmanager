--- conflicted
+++ resolved
@@ -16,7 +16,6 @@
 import (
 	tmplhtml "html/template"
 	"net/url"
-	"strings"
 	"sync"
 	"testing"
 	tmpltext "text/template"
@@ -676,32 +675,6 @@
 	}
 }
 
-<<<<<<< HEAD
-func TestTemplateClone(t *testing.T) {
-	tmpl, err := FromGlobs([]string{})
-	tmpl.ExternalURL = &url.URL{Scheme: "http", Host: "example.com"}
-	require.NoError(t, err)
-
-	clone, err := tmpl.Clone()
-	require.NoError(t, err)
-	require.NotSame(t, tmpl.ExternalURL, clone.ExternalURL)
-	require.EqualValues(t, tmpl.ExternalURL, clone.ExternalURL)
-
-	require.NoError(t, tmpl.Parse(strings.NewReader(`{{ define "base" }}TEST{{ end }}`)))
-	require.NoError(t, clone.Parse(strings.NewReader(`{{ define "cloned" }}BASE{{ end }}`)))
-
-	v, err := tmpl.ExecuteTextString(`{{ template "base" . }}`, nil)
-	require.NoError(t, err)
-	require.Equal(t, "TEST", v)
-	_, err = tmpl.ExecuteTextString(`{{ template "cloned" . }}`, nil)
-	require.ErrorContains(t, err, `template "cloned" not defined`)
-
-	v, err = clone.ExecuteTextString(`{{ template "cloned" . }}`, nil)
-	require.NoError(t, err)
-	require.Equal(t, "BASE", v)
-	_, err = clone.ExecuteTextString(`{{ template "base" . }}`, nil)
-	require.ErrorContains(t, err, `template "base" not defined`)
-=======
 func TestDeepCopyWithTemplate(t *testing.T) {
 	identity := TemplateFunc(func(s string) (string, error) { return s, nil })
 	withSuffix := TemplateFunc(func(s string) (string, error) { return s + "-templated", nil })
@@ -763,5 +736,4 @@
 			require.Equal(t, tc.want, got)
 		})
 	}
->>>>>>> 1bab012c
 }