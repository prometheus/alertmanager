module Views.SilenceList.Updates exposing (update)

import Browser.Navigation as Navigation
import Data.GettableSilence exposing (GettableSilence)
import Data.SilenceStatus exposing (State(..))
import Silences.Api as Api
import Utils.Api as ApiData
import Utils.Filter exposing (Filter)
import Utils.Types exposing (ApiData(..))
import Views.FilterBar.Updates as FilterBar
import Views.SilenceList.Types exposing (Model, SilenceListMsg(..), SilenceTab)


update : SilenceListMsg -> Model -> Filter -> String -> String -> ( Model, Cmd SilenceListMsg )
update msg model filter basePath apiUrl =
    case msg of
        SilencesFetch fetchedSilences ->
            ( { model
                | silences =
                    ApiData.map
                        (\silences -> List.map (groupSilencesByState silences) states)
                        fetchedSilences
              }
            , Cmd.none
            )

        FetchSilences ->
            ( { model
                | filterBar = FilterBar.setMatchers filter model.filterBar
                , silences = Loading
                , showConfirmationDialog = Nothing
              }
            , Api.getSilences apiUrl filter SilencesFetch
            )

        ConfirmDestroySilence silence ->
            ( { model | showConfirmationDialog = Just silence.id }
            , Cmd.none
            )

        DestroySilence silence refresh ->
            -- TODO: "Deleted id: ID" growl
            -- TODO: Check why POST isn't there but is accepted
            ( { model | silences = Loading, showConfirmationDialog = Nothing }
            , Cmd.batch
                [ Api.destroy apiUrl silence (always FetchSilences)
                , if refresh then
                    Navigation.pushUrl model.key (basePath ++ "#/silences")

                  else
                    Cmd.none
                ]
            )

        MsgForFilterBar subMsg ->
            let
                ( newFilterBar, shouldFilter, cmd ) =
                    FilterBar.update subMsg model.filterBar

                filterBarCmd =
                    Cmd.map MsgForFilterBar cmd

                newUrl =
                    Utils.Filter.toUrl (basePath ++ "#/silences")
                        (Utils.Filter.withMatchersAndCreatedBy newFilterBar.matchers newFilterBar.createdByList filter)

                silencesCmd =
                    if shouldFilter then
                        Cmd.batch
                            [ Navigation.pushUrl model.key newUrl
                            , filterBarCmd
                            ]

                    else
                        filterBarCmd
            in
            ( { model | filterBar = newFilterBar }, silencesCmd )

        SetTab tab ->
            ( { model | tab = tab }, Cmd.none )


groupSilencesByState : List GettableSilence -> State -> SilenceTab
groupSilencesByState silences state =
    let
        silencesInTab =
            filterSilencesByState state silences
    in
    { tab = state
    , silences = silencesInTab
    , count = List.length silencesInTab
    }


states : List State
states =
    [ Active, Pending, Expired ]


filterSilencesByState : State -> List GettableSilence -> List GettableSilence
filterSilencesByState state =
    List.filter (filterSilenceByState state)


filterSilenceByState : State -> GettableSilence -> Bool
filterSilenceByState state silence =
<<<<<<< HEAD
    silence.status.state == state


urlUpdate : Maybe String -> ( SilenceListMsg, Filter )
urlUpdate maybeString =
    ( FetchSilences, updateFilter maybeString )


updateFilter : Maybe String -> Filter
updateFilter maybeFilter =
    { receiver = Nothing
    , showSilenced = Nothing
    , showInhibited = Nothing
    , showActive = Nothing
    , group = Nothing
    , customGrouping = False
    , text = maybeFilter
    , createdByList = Nothing
    }
=======
    silence.status.state == state
>>>>>>> 54431be8
<|MERGE_RESOLUTION|>--- conflicted
+++ resolved
@@ -104,26 +104,4 @@
 
 filterSilenceByState : State -> GettableSilence -> Bool
 filterSilenceByState state silence =
-<<<<<<< HEAD
-    silence.status.state == state
-
-
-urlUpdate : Maybe String -> ( SilenceListMsg, Filter )
-urlUpdate maybeString =
-    ( FetchSilences, updateFilter maybeString )
-
-
-updateFilter : Maybe String -> Filter
-updateFilter maybeFilter =
-    { receiver = Nothing
-    , showSilenced = Nothing
-    , showInhibited = Nothing
-    , showActive = Nothing
-    , group = Nothing
-    , customGrouping = False
-    , text = maybeFilter
-    , createdByList = Nothing
-    }
-=======
-    silence.status.state == state
->>>>>>> 54431be8
+    silence.status.state == state